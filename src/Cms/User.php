<?php

namespace Kirby\Cms;

use Kirby\Blueprint\UserBlueprint;
use Kirby\Exception\InvalidArgumentException;
use Kirby\Exception\NotFoundException;
use Kirby\Filesystem\Dir;
use Kirby\Filesystem\F;
use Kirby\Panel\User as Panel;
use Kirby\Session\Session;
use Kirby\Toolkit\Str;

/**
 * The `$user` object represents a
 * single Panel or frontend user.
 *
 * @package   Kirby Cms
 * @author    Bastian Allgeier <bastian@getkirby.com>
 * @link      https://getkirby.com
 * @copyright Bastian Allgeier
 * @license   https://getkirby.com/license
 */
class User extends ModelWithContent
{
	use HasFiles;
	use HasMethods;
	use HasSiblings;
	use UserActions;

	public const CLASS_ALIAS = 'user';

	/**
	 * @var \Kirby\Blueprint\UserBlueprint
	 */
	protected $blueprint;

	/**
	 * @var array
	 */
	protected $credentials;

	/**
	 * @var string
	 */
	protected $email;

	/**
	 * @var string
	 */
	protected $hash;

	/**
	 * @var string
	 */
	protected $id;

	/**
	 * @var array|null
	 */
	protected $inventory;

	/**
	 * @var string
	 */
	protected $language;

	/**
	 * All registered user methods
	 *
	 * @var array
	 */
	public static $methods = [];

	/**
	 * Registry with all User models
	 *
	 * @var array
	 */
	public static $models = [];

	/**
	 * @var \Kirby\Cms\Field
	 */
	protected $name;

	/**
	 * @var string
	 */
	protected $password;

	/**
	 * The user role
	 *
	 * @var string
	 */
	protected $role;

	/**
	 * Modified getter to also return fields
	 * from the content
	 *
	 * @param string $method
	 * @param array $arguments
	 * @return mixed
	 */
	public function __call(string $method, array $arguments = [])
	{
		// public property access
		if (isset($this->$method) === true) {
			return $this->$method;
		}

		// user methods
		if ($this->hasMethod($method)) {
			return $this->callMethod($method, $arguments);
		}

		// return site content otherwise
		return $this->content()->get($method);
	}

	/**
	 * Creates a new User object
	 *
	 * @param array $props
	 */
	public function __construct(array $props)
	{
		// TODO: refactor later to avoid redundant prop setting
		$this->setProperty('id', $props['id'] ?? $this->createId(), true);
		$this->setProperties($props);
	}

	/**
	 * Improved `var_dump` output
	 *
	 * @return array
	 */
	public function __debugInfo(): array
	{
		return array_merge($this->toArray(), [
			'avatar'  => $this->avatar(),
			'content' => $this->content(),
			'role'    => $this->role()
		]);
	}

	/**
	 * Returns the url to the api endpoint
	 *
	 * @internal
	 * @param bool $relative
	 * @return string
	 */
	public function apiUrl(bool $relative = false): string
	{
		if ($relative === true) {
			return 'users/' . $this->id();
		} else {
			return $this->kirby()->url('api') . '/users/' . $this->id();
		}
	}

	/**
	 * Returns the File object for the avatar or null
	 *
	 * @return \Kirby\Cms\File|null
	 */
	public function avatar()
	{
		return $this->files()->template('avatar')->first();
	}

	/**
	 * Returns the UserBlueprint object
	 */
	public function blueprint(): UserBlueprint
	{
<<<<<<< HEAD
		return $this->blueprint ??= UserBlueprint::load('users/' . $this->role())->bind($this);
=======
		if ($this->blueprint instanceof Blueprint) {
			return $this->blueprint;
		}

		try {
			return $this->blueprint = UserBlueprint::factory('users/' . $this->role(), 'users/default', $this);
		} catch (Exception) {
			return $this->blueprint = new UserBlueprint([
				'model' => $this,
				'name'  => 'default',
				'title' => 'Default',
			]);
		}
>>>>>>> b65d096b
	}

	/**
	 * Prepares the content for the write method
	 *
	 * @internal
	 * @param array $data
	 * @param string $languageCode|null Not used so far
	 * @return array
	 */
	public function contentFileData(array $data, string $languageCode = null): array
	{
		// remove stuff that has nothing to do in the text files
		unset(
			$data['email'],
			$data['language'],
			$data['name'],
			$data['password'],
			$data['role']
		);

		return $data;
	}

	/**
	 * Filename for the content file
	 *
	 * @internal
	 * @return string
	 */
	public function contentFileName(): string
	{
		return 'user';
	}

	protected function credentials(): array
	{
		return $this->credentials ??= $this->readCredentials();
	}

	/**
	 * Returns the user email address
	 *
	 * @return string
	 */
	public function email(): string|null
	{
		return $this->email ??= $this->credentials()['email'] ?? null;
	}

	/**
	 * Checks if the user exists
	 *
	 * @return bool
	 */
	public function exists(): bool
	{
		return is_file($this->contentFile('default')) === true;
	}

	/**
	 * Constructs a User object and also
	 * takes User models into account.
	 *
	 * @internal
	 * @param mixed $props
	 * @return static
	 */
	public static function factory($props)
	{
		if (empty($props['model']) === false) {
			return static::model($props['model'], $props);
		}

		return new static($props);
	}

	/**
	 * Hashes the user's password unless it is `null`,
	 * which will leave it as `null`
	 *
	 * @internal
	 * @param string|null $password
	 * @return string|null
	 */
	public static function hashPassword($password): string|null
	{
		if ($password !== null) {
			$password = password_hash($password, PASSWORD_DEFAULT);
		}

		return $password;
	}

	/**
	 * Returns the user id
	 *
	 * @return string
	 */
	public function id(): string
	{
		return $this->id;
	}

	/**
	 * Returns the inventory of files
	 * children and content files
	 *
	 * @return array
	 */
	public function inventory(): array
	{
		if ($this->inventory !== null) {
			return $this->inventory;
		}

		$kirby = $this->kirby();

		return $this->inventory = Dir::inventory(
			$this->root(),
			$kirby->contentExtension(),
			$kirby->contentIgnore(),
			$kirby->multilang()
		);
	}

	/**
	 * Compares the current object with the given user object
	 *
	 * @param \Kirby\Cms\User|null $user
	 * @return bool
	 */
	public function is(User $user = null): bool
	{
		if ($user === null) {
			return false;
		}

		return $this->id() === $user->id();
	}

	/**
	 * Checks if this user has the admin role
	 *
	 * @return bool
	 */
	public function isAdmin(): bool
	{
		return $this->role()->id() === 'admin';
	}

	/**
	 * Checks if the current user is the virtual
	 * Kirby user
	 *
	 * @return bool
	 */
	public function isKirby(): bool
	{
		return $this->email() === 'kirby@getkirby.com';
	}

	/**
	 * Checks if the current user is this user
	 *
	 * @return bool
	 */
	public function isLoggedIn(): bool
	{
		return $this->is($this->kirby()->user());
	}

	/**
	 * Checks if the user is the last one
	 * with the admin role
	 *
	 * @return bool
	 */
	public function isLastAdmin(): bool
	{
		return $this->role()->isAdmin() === true &&
			   $this->kirby()->users()->filter('role', 'admin')->count() <= 1;
	}

	/**
	 * Checks if the user is the last user
	 *
	 * @return bool
	 */
	public function isLastUser(): bool
	{
		return $this->kirby()->users()->count() === 1;
	}

	/**
	 * Checks if the current user is the virtual
	 * Nobody user
	 *
	 * @return bool
	 */
	public function isNobody(): bool
	{
		return $this->email() === 'nobody@getkirby.com';
	}

	/**
	 * Returns the user language
	 *
	 * @return string
	 */
	public function language(): string
	{
		return $this->language ??= $this->credentials()['language'] ?? $this->kirby()->panelLanguage();
	}

	/**
	 * Logs the user in
	 *
	 * @param string $password
	 * @param \Kirby\Session\Session|array|null $session Session options or session object to set the user in
	 * @return bool
	 */
	public function login(string $password, $session = null): bool
	{
		$this->validatePassword($password);
		$this->loginPasswordless($session);

		return true;
	}

	/**
	 * Logs the user in without checking the password
	 *
	 * @param \Kirby\Session\Session|array|null $session Session options or session object to set the user in
	 * @return void
	 */
	public function loginPasswordless($session = null): void
	{
		$kirby = $this->kirby();

		$session = $this->sessionFromOptions($session);

		$kirby->trigger('user.login:before', ['user' => $this, 'session' => $session]);

		$session->regenerateToken(); // privilege change
		$session->data()->set('kirby.userId', $this->id());
		$this->kirby()->auth()->setUser($this);

		$kirby->trigger('user.login:after', ['user' => $this, 'session' => $session]);
	}

	/**
	 * Logs the user out
	 *
	 * @param \Kirby\Session\Session|array|null $session Session options or session object to unset the user in
	 * @return void
	 */
	public function logout($session = null): void
	{
		$kirby   = $this->kirby();
		$session = $this->sessionFromOptions($session);

		$kirby->trigger('user.logout:before', ['user' => $this, 'session' => $session]);

		// remove the user from the session for future requests
		$session->data()->remove('kirby.userId');

		// clear the cached user object from the app state of the current request
		$this->kirby()->auth()->flush();

		if ($session->data()->get() === []) {
			// session is now empty, we might as well destroy it
			$session->destroy();

			$kirby->trigger('user.logout:after', ['user' => $this, 'session' => null]);
		} else {
			// privilege change
			$session->regenerateToken();

			$kirby->trigger('user.logout:after', ['user' => $this, 'session' => $session]);
		}
	}

	/**
	 * Returns the root to the media folder for the user
	 *
	 * @internal
	 * @return string
	 */
	public function mediaRoot(): string
	{
		return $this->kirby()->root('media') . '/users/' . $this->id();
	}

	/**
	 * Returns the media url for the user object
	 *
	 * @internal
	 * @return string
	 */
	public function mediaUrl(): string
	{
		return $this->kirby()->url('media') . '/users/' . $this->id();
	}

	/**
	 * Creates a user model if it has been registered
	 *
	 * @internal
	 * @param string $name
	 * @param array $props
	 * @return \Kirby\Cms\User
	 */
	public static function model(string $name, array $props = [])
	{
		if ($class = (static::$models[$name] ?? null)) {
			$object = new $class($props);

			if ($object instanceof self) {
				return $object;
			}
		}

		return new static($props);
	}

	/**
	 * Returns the last modification date of the user
	 *
	 * @param string $format
	 * @param string|null $handler
	 * @param string|null $languageCode
	 * @return int|string
	 */
	public function modified(string $format = 'U', string $handler = null, string $languageCode = null)
	{
		$modifiedContent = F::modified($this->contentFile($languageCode));
		$modifiedIndex   = F::modified($this->root() . '/index.php');
		$modifiedTotal   = max([$modifiedContent, $modifiedIndex]);
		$handler       ??= $this->kirby()->option('date.handler', 'date');

		return Str::date($modifiedTotal, $format, $handler);
	}

	/**
	 * Returns the user's name
	 *
	 * @return \Kirby\Cms\Field
	 */
	public function name()
	{
		if (is_string($this->name) === true) {
			return new Field($this, 'name', $this->name);
		}

		if ($this->name !== null) {
			return $this->name;
		}

		return $this->name = new Field($this, 'name', $this->credentials()['name'] ?? null);
	}

	/**
	 * Returns the user's name or,
	 * if empty, the email address
	 *
	 * @return \Kirby\Cms\Field
	 */
	public function nameOrEmail()
	{
		$name = $this->name();
		return $name->isNotEmpty() ? $name : new Field($this, 'email', $this->email());
	}

	/**
	 * Create a dummy nobody
	 *
	 * @internal
	 * @return static
	 */
	public static function nobody()
	{
		return new static([
			'email' => 'nobody@getkirby.com',
			'role'  => 'nobody'
		]);
	}

	/**
	 * Returns the panel info object
	 *
	 * @return \Kirby\Panel\User
	 */
	public function panel()
	{
		return new Panel($this);
	}

	/**
	 * Returns the encrypted user password
	 *
	 * @return string|null
	 */
	public function password(): string|null
	{
		if ($this->password !== null) {
			return $this->password;
		}

		return $this->password = $this->readPassword();
	}

	/**
	 * @return \Kirby\Cms\UserPermissions
	 */
	public function permissions()
	{
		return new UserPermissions($this);
	}

	/**
	 * Returns the user role
	 *
	 * @return \Kirby\Cms\Role
	 */
	public function role()
	{
		if ($this->role instanceof Role) {
			return $this->role;
		}

		$name = $this->role ?? $this->credentials()['role'] ?? 'visitor';

		return $this->role = $this->kirby()->roles()->find($name) ?? Role::nobody();
	}

	/**
	 * Returns all available roles
	 * for this user, that can be selected
	 * by the authenticated user
	 *
	 * @return \Kirby\Cms\Roles
	 */
	public function roles()
	{
		$kirby = $this->kirby();
		$roles = $kirby->roles();

		// a collection with just the one role of the user
		$myRole = $roles->filter('id', $this->role()->id());

		// if there's an authenticated user …
		// admin users can select pretty much any role
		if ($kirby->user()?->isAdmin() === true) {
			// except if the user is the last admin
			if ($this->isLastAdmin() === true) {
				// in which case they have to stay admin
				return $myRole;
			}

			// return all roles for mighty admins
			return $roles;
		}

		// any other user can only keep their role
		return $myRole;
	}

	/**
	 * The absolute path to the user directory
	 *
	 * @return string
	 */
	public function root(): string
	{
		return $this->kirby()->root('accounts') . '/' . $this->id();
	}

	/**
	 * Returns the UserRules class to
	 * validate any important action.
	 *
	 * @return \Kirby\Cms\UserRules
	 */
	protected function rules()
	{
		return new UserRules();
	}

	/**
	 * Sets the Blueprint object
	 *
	 * @param array|null $blueprint
	 * @return $this
	 */
	protected function setBlueprint(array $blueprint = null)
	{
		if ($blueprint !== null) {
			$blueprint['model'] = $this;
			$this->blueprint = new UserBlueprint($blueprint);
		}

		return $this;
	}

	/**
	 * Sets the user email
	 *
	 * @param string $email|null
	 * @return $this
	 */
	protected function setEmail(string $email = null)
	{
		if ($email !== null) {
			$this->email = Str::lower(trim($email));
		}
		return $this;
	}

	/**
	 * Sets the user id
	 *
	 * @param string $id|null
	 * @return $this
	 */
	protected function setId(string $id = null)
	{
		$this->id = $id;
		return $this;
	}

	/**
	 * Sets the user language
	 *
	 * @param string $language|null
	 * @return $this
	 */
	protected function setLanguage(string $language = null)
	{
		$this->language = $language !== null ? trim($language) : null;
		return $this;
	}

	/**
	 * Sets the user name
	 *
	 * @param string $name|null
	 * @return $this
	 */
	protected function setName(string $name = null)
	{
		$this->name = $name !== null ? trim(strip_tags($name)) : null;
		return $this;
	}

	/**
	 * Sets the user's password hash
	 *
	 * @param string $password|null
	 * @return $this
	 */
	protected function setPassword(string $password = null)
	{
		$this->password = $password;
		return $this;
	}

	/**
	 * Sets the user role
	 *
	 * @param string $role|null
	 * @return $this
	 */
	protected function setRole(string $role = null)
	{
		$this->role = $role !== null ? Str::lower(trim($role)) : null;
		return $this;
	}

	/**
	 * Converts session options into a session object
	 *
	 * @param \Kirby\Session\Session|array $session Session options or session object to unset the user in
	 * @return \Kirby\Session\Session
	 */
	protected function sessionFromOptions($session)
	{
		// use passed session options or session object if set
		if (is_array($session) === true) {
			$session = $this->kirby()->session($session);
		} elseif ($session instanceof Session === false) {
			$session = $this->kirby()->session(['detect' => true]);
		}

		return $session;
	}

	/**
	 * Returns the parent Users collection
	 *
	 * @return \Kirby\Cms\Users
	 */
	protected function siblingsCollection()
	{
		return $this->kirby()->users();
	}

	/**
	 * Converts the most important user properties
	 * to an array
	 *
	 * @return array
	 */
	public function toArray(): array
	{
		return [
			'avatar'   => $this->avatar() ? $this->avatar()->toArray() : null,
			'content'  => $this->content()->toArray(),
			'email'    => $this->email(),
			'id'       => $this->id(),
			'language' => $this->language(),
			'role'     => $this->role()->name(),
			'username' => $this->username()
		];
	}

	/**
	 * String template builder
	 *
	 * @param string|null $template
	 * @param array|null $data
	 * @param string|null $fallback Fallback for tokens in the template that cannot be replaced
	 *                              (`null` to keep the original token)
	 * @return string
	 */
	public function toString(string $template = null, array $data = [], string|null $fallback = '', string $handler = 'template'): string
	{
		$template ??= $this->email();
		return parent::toString($template, $data, $fallback, $handler);
	}

	/**
	 * Returns the username
	 * which is the given name or the email
	 * as a fallback
	 *
	 * @return string|null
	 */
	public function username(): string|null
	{
		return $this->name()->or($this->email())->value();
	}

	/**
	 * Compares the given password with the stored one
	 *
	 * @param string $password|null
	 * @return bool
	 *
	 * @throws \Kirby\Exception\NotFoundException If the user has no password
	 * @throws \Kirby\Exception\InvalidArgumentException If the entered password is not valid
	 *                                                   or does not match the user password
	 */
	public function validatePassword(string $password = null): bool
	{
		if (empty($this->password()) === true) {
			throw new NotFoundException(['key' => 'user.password.undefined']);
		}

		if (Str::length($password) < 8) {
			throw new InvalidArgumentException(['key' => 'user.password.invalid']);
		}

		if (password_verify($password, $this->password()) !== true) {
			throw new InvalidArgumentException(['key' => 'user.password.wrong', 'httpCode' => 401]);
		}

		return true;
	}
}<|MERGE_RESOLUTION|>--- conflicted
+++ resolved
@@ -177,23 +177,7 @@
 	 */
 	public function blueprint(): UserBlueprint
 	{
-<<<<<<< HEAD
 		return $this->blueprint ??= UserBlueprint::load('users/' . $this->role())->bind($this);
-=======
-		if ($this->blueprint instanceof Blueprint) {
-			return $this->blueprint;
-		}
-
-		try {
-			return $this->blueprint = UserBlueprint::factory('users/' . $this->role(), 'users/default', $this);
-		} catch (Exception) {
-			return $this->blueprint = new UserBlueprint([
-				'model' => $this,
-				'name'  => 'default',
-				'title' => 'Default',
-			]);
-		}
->>>>>>> b65d096b
 	}
 
 	/**
