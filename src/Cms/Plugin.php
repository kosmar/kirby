--- conflicted
+++ resolved
@@ -6,12 +6,8 @@
 use Kirby\Cms\System\UpdateStatus;
 use Kirby\Data\Data;
 use Kirby\Exception\InvalidArgumentException;
-<<<<<<< HEAD
+use Kirby\Toolkit\A;
 use Kirby\Validation\V;
-=======
-use Kirby\Toolkit\A;
-use Kirby\Toolkit\V;
->>>>>>> 6c723d51
 
 /**
  * Represents a Plugin and handles parsing of
