--- conflicted
+++ resolved
@@ -159,15 +159,7 @@
 	 */
 	public function blueprint(): FileBlueprint
 	{
-<<<<<<< HEAD
 		return $this->blueprint ??= FileBlueprint::load('files/' . $this->template())->bind($this);
-=======
-		if ($this->blueprint instanceof FileBlueprint) {
-			return $this->blueprint;
-		}
-
-		return $this->blueprint = FileBlueprint::factory('files/' . $this->template(), 'files/default', $this);
->>>>>>> b65d096b
 	}
 
 	/**
