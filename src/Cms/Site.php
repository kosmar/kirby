--- conflicted
+++ resolved
@@ -177,15 +177,7 @@
 	 */
 	public function blueprint(): SiteBlueprint
 	{
-<<<<<<< HEAD
 		return $this->blueprint ??= SiteBlueprint::load()->bind($this);
-=======
-		if ($this->blueprint instanceof SiteBlueprint) {
-			return $this->blueprint;
-		}
-
-		return $this->blueprint = SiteBlueprint::factory('site', null, $this);
->>>>>>> b65d096b
 	}
 
 	/**
