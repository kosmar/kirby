<?php

namespace Kirby\Image;

use Kirby\Validation\V;

/**
 * Reads exif data from a given image object
 *
 * @package   Kirby Image
 * @author    Bastian Allgeier <bastian@getkirby.com>
 * @link      https://getkirby.com
 * @copyright Bastian Allgeier
 * @license   https://opensource.org/licenses/MIT
 */
class Exif
{
	/**
	 * The parent image object
	 */
	protected Image $image;

	/**
	 * The raw exif array
	 */
	protected array $data = [];

	/**
	 * The camera object with model and make
	 */
	protected Camera|null $camera = null;

	/**
	 * The location object
	 */
	protected Location|null $location = null;

	/**
	 * The timestamp
	 */
	protected string|null $timestamp = null;

	/**
	 * The exposure value
	 */
	protected string|null $exposure = null;

	/**
	 * The aperture value
	 */
	protected string|null $aperture = null;

	/**
	 * ISO value
	 */
	protected string|null $iso = null;

	/**
	 * Focal length
	 */
	protected string|null $focalLength = null;

	/**
	 * Color or black/white
	 */
	protected bool|null $isColor = null;

	public function __construct(Image $image)
	{
		$this->image = $image;
		$this->data  = $this->read();
		$this->parse();
	}

	/**
	 * Returns the raw data array from the parser
	 */
	public function data(): array
	{
		return $this->data;
	}

	/**
	 * Returns the Camera object
	 */
	public function camera(): Camera
	{
		if ($this->camera !== null) {
			return $this->camera;
		}

		return $this->camera = new Camera($this->data);
	}

	/**
	 * Returns the location object
	 */
	public function location(): Location
	{
		if ($this->location !== null) {
			return $this->location;
		}

		return $this->location = new Location($this->data);
	}

	/**
	 * Returns the timestamp
	 */
	public function timestamp(): string|null
	{
		return $this->timestamp;
	}

	/**
	 * Returns the exposure
	 */
	public function exposure(): string|null
	{
		return $this->exposure;
	}

	/**
	 * Returns the aperture
	 */
	public function aperture(): string|null
	{
		return $this->aperture;
	}

	/**
	 * Returns the iso value
	 */
<<<<<<< HEAD
	public function iso(): int|null
=======
	public function iso(): string|null
>>>>>>> 334c2c73
	{
		return $this->iso;
	}

	/**
	 * Checks if this is a color picture
	 */
	public function isColor(): bool|null
	{
		return $this->isColor;
	}

	/**
	 * Checks if this is a bw picture
	 */
	public function isBW(): bool|null
	{
		return ($this->isColor !== null) ? $this->isColor === false : null;
	}

	/**
	 * Returns the focal length
	 */
	public function focalLength(): string|null
	{
		return $this->focalLength;
	}

	/**
	 * Read the exif data of the image object if possible
	 */
	protected function read(): array
	{
		// @codeCoverageIgnoreStart
		if (function_exists('exif_read_data') === false) {
			return [];
		}
		// @codeCoverageIgnoreEnd

		$data = @exif_read_data($this->image->root());
		return is_array($data) ? $data : [];
	}

	/**
	 * Get all computed data
	 */
	protected function computed(): array
	{
		return $this->data['COMPUTED'] ?? [];
	}

	/**
	 * Parses and stores all relevant exif data
	 */
	protected function parse(): void
	{
		$this->timestamp   = $this->parseTimestamp();
		$this->exposure    = $this->data['ExposureTime'] ?? null;
		$this->iso         = $this->data['ISOSpeedRatings'] ?? null;
		$this->focalLength = $this->parseFocalLength();
		$this->aperture    = $this->computed()['ApertureFNumber'] ?? null;
		$this->isColor     = V::accepted($this->computed()['IsColor'] ?? null);
	}

	/**
	 * Return the timestamp when the picture has been taken
	 */
	protected function parseTimestamp(): string
	{
		if (isset($this->data['DateTimeOriginal']) === true) {
			if ($time = strtotime($this->data['DateTimeOriginal'])) {
				return (string)$time;
			}
		}

		return $this->data['FileDateTime'] ?? $this->image->modified();
	}

	/**
	 * Return the focal length
	 */
	protected function parseFocalLength(): string|null
	{
		return $this->data['FocalLength'] ??
			   $this->data['FocalLengthIn35mmFilm'] ??
			   null;
	}

	/**
	 * Converts the object into a nicely readable array
	 */
	public function toArray(): array
	{
		return [
<<<<<<< HEAD
			'camera'      => $this->camera()?->toArray(),
			'location'    => $this->location()?->toArray(),
=======
			'camera'      => $this->camera()->toArray(),
			'location'    => $this->location()->toArray(),
>>>>>>> 334c2c73
			'timestamp'   => $this->timestamp(),
			'exposure'    => $this->exposure(),
			'aperture'    => $this->aperture(),
			'iso'         => $this->iso(),
			'focalLength' => $this->focalLength(),
			'isColor'     => $this->isColor()
		];
	}

	/**
	 * Improved `var_dump` output
	 */
	public function __debugInfo(): array
	{
		return array_merge($this->toArray(), [
			'camera'   => $this->camera(),
			'location' => $this->location()
		]);
	}
}<|MERGE_RESOLUTION|>--- conflicted
+++ resolved
@@ -131,11 +131,7 @@
 	/**
 	 * Returns the iso value
 	 */
-<<<<<<< HEAD
-	public function iso(): int|null
-=======
 	public function iso(): string|null
->>>>>>> 334c2c73
 	{
 		return $this->iso;
 	}
@@ -230,13 +226,8 @@
 	public function toArray(): array
 	{
 		return [
-<<<<<<< HEAD
 			'camera'      => $this->camera()?->toArray(),
 			'location'    => $this->location()?->toArray(),
-=======
-			'camera'      => $this->camera()->toArray(),
-			'location'    => $this->location()->toArray(),
->>>>>>> 334c2c73
 			'timestamp'   => $this->timestamp(),
 			'exposure'    => $this->exposure(),
 			'aperture'    => $this->aperture(),
