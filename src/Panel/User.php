<?php

namespace Kirby\Panel;

use Kirby\Cms\File as CmsFile;
use Kirby\Cms\Translation;
use Kirby\Cms\Url;
<<<<<<< HEAD
use Kirby\Cms\User as UserModel;
=======
use Kirby\Filesystem\Asset;
>>>>>>> 334c2c73
use Kirby\Toolkit\I18n;

/**
 * Provides information about the user model for the Panel
 * @since 3.6.0
 *
 * @package   Kirby Panel
 * @author    Nico Hoffmann <nico@getkirby.com>
 * @link      https://getkirby.com
 * @copyright Bastian Allgeier
 * @license   https://getkirby.com/license
 */
class User extends Model
{
<<<<<<< HEAD
	public function __construct(
		protected UserModel $model
	) {
	}

=======
>>>>>>> 334c2c73
	/**
	 * Breadcrumb array
	 */
	public function breadcrumb(): array
	{
		return [
			[
				'label' => $this->model->username(),
				'link'  => $this->url(true),
			]
		];
	}

	/**
	 * Provides options for the user dropdown
	 */
	public function dropdown(array $options = []): array
	{
		$account     = $this->model->isLoggedIn();
		$i18nPrefix  = $account ? 'account' : 'user';
		$permissions = $this->options(['preview']);
		$url         = $this->url(true);
		$result      = [];

		$result[] = [
			'dialog'   => $url . '/changeName',
			'icon'     => 'title',
			'text'     => I18n::translate($i18nPrefix . '.changeName'),
			'disabled' => $this->isDisabledDropdownOption('changeName', $options, $permissions)
		];

		$result[] = '-';

		$result[] = [
			'dialog'   => $url . '/changeEmail',
			'icon'     => 'email',
			'text'     => I18n::translate('user.changeEmail'),
			'disabled' => $this->isDisabledDropdownOption('changeEmail', $options, $permissions)
		];

		$result[] = [
			'dialog'   => $url . '/changeRole',
			'icon'     => 'bolt',
			'text'     => I18n::translate('user.changeRole'),
			'disabled' => $this->isDisabledDropdownOption('changeRole', $options, $permissions)
		];

		$result[] = [
			'dialog'   => $url . '/changePassword',
			'icon'     => 'key',
			'text'     => I18n::translate('user.changePassword'),
			'disabled' => $this->isDisabledDropdownOption('changePassword', $options, $permissions)
		];

		$result[] = [
			'dialog'   => $url . '/changeLanguage',
			'icon'     => 'globe',
			'text'     => I18n::translate('user.changeLanguage'),
			'disabled' => $this->isDisabledDropdownOption('changeLanguage', $options, $permissions)
		];

		$result[] = '-';

		$result[] = [
			'dialog'   => $url . '/delete',
			'icon'     => 'trash',
			'text'     => I18n::translate($i18nPrefix . '.delete'),
			'disabled' => $this->isDisabledDropdownOption('delete', $options, $permissions)
		];

		return $result;
	}

	/**
	 * Returns the setup for a dropdown option
	 * which is used in the changes dropdown
	 * for example.
	 */
	public function dropdownOption(): array
	{
		return [
			'icon' => 'user',
			'text' => $this->model->username(),
		] + parent::dropdownOption();
	}

<<<<<<< HEAD
	/**
	 * @return string|null
	 */
=======
>>>>>>> 334c2c73
	public function home(): string|null
	{
		if ($home = ($this->model->blueprint()->home() ?? null)) {
			$url = $this->model->toString($home);
			return Url::to($url);
		}

		return Panel::url('site');
	}

	/**
	 * Default settings for the user's Panel image
	 */
	protected function imageDefaults(): array
	{
		return array_merge(parent::imageDefaults(), [
			'back'  => 'black',
			'icon'  => 'user',
			'ratio' => '1/1',
		]);
	}

	/**
	 * Returns the image file object based on provided query
	 * @internal
	 */
	protected function imageSource(
		string|null $query = null
	): CmsFile|Asset|null {
		if ($query === null) {
			return $this->model->avatar();
		}

		return parent::imageSource($query);
	}

	/**
	 * Returns the full path without leading slash
	 */
	public function path(): string
	{
		// path to your own account
		if ($this->model->isLoggedIn() === true) {
			return 'account';
		}

		return 'users/' . $this->model->id();
	}

	/**
	 * Returns prepared data for the panel user picker
	 */
	public function pickerData(array $params = []): array
	{
		$params['text'] ??= '{{ user.username }}';

		return array_merge(parent::pickerData($params), [
			'email'    => $this->model->email(),
			'username' => $this->model->username(),
		]);
	}

	/**
	 * Returns navigation array with
	 * previous and next user
	 *
	 * @internal
	 */
	public function prevNext(): array
	{
		$user = $this->model;

		return [
			'next' => fn () => $this->toPrevNextLink($user->next(), 'username'),
			'prev' => fn () => $this->toPrevNextLink($user->prev(), 'username')
		];
	}

	/**
	 * Returns the data array for the
	 * view's component props
	 *
	 * @internal
	 */
	public function props(): array
	{
		$user    = $this->model;
		$account = $user->isLoggedIn();
		$avatar  = $user->avatar();

		return array_merge(
			parent::props(),
			$account ? [] : $this->prevNext(),
			[
				'blueprint' => $this->model->role()->name(),
				'model' => [
					'account'  => $account,
					'avatar'   => $avatar ? $avatar->url() : null,
					'content'  => $this->content(),
					'email'    => $user->email(),
					'id'       => $user->id(),
					'language' => $this->translation()->name(),
					'link'     => $this->url(true),
					'name'     => $user->name()->toString(),
					'role'     => $user->role()->title(),
					'username' => $user->username(),
				]
			]
		);
	}

	/**
	 * Returns the Translation object
	 * for the selected Panel language
	 */
	public function translation(): Translation
	{
		$kirby = $this->model->kirby();
		$lang  = $this->model->language();
		return $kirby->translation($lang);
	}

	/**
	 * Returns the data array for
	 * this model's Panel view
	 *
	 * @internal
	 */
	public function view(): array
	{
		return [
			'breadcrumb' => $this->breadcrumb(),
			'component'  => 'k-user-view',
			'props'      => $this->props(),
			'title'      => $this->model->username(),
		];
	}
}<|MERGE_RESOLUTION|>--- conflicted
+++ resolved
@@ -2,14 +2,9 @@
 
 namespace Kirby\Panel;
 
-use Kirby\Cms\File as CmsFile;
 use Kirby\Cms\Translation;
 use Kirby\Cms\Url;
-<<<<<<< HEAD
-use Kirby\Cms\User as UserModel;
-=======
-use Kirby\Filesystem\Asset;
->>>>>>> 334c2c73
+use Kirby\Cms\User as CmsUser;
 use Kirby\Toolkit\I18n;
 
 /**
@@ -24,14 +19,11 @@
  */
 class User extends Model
 {
-<<<<<<< HEAD
 	public function __construct(
-		protected UserModel $model
+		protected CmsUser $model
 	) {
 	}
 
-=======
->>>>>>> 334c2c73
 	/**
 	 * Breadcrumb array
 	 */
@@ -118,12 +110,6 @@
 		] + parent::dropdownOption();
 	}
 
-<<<<<<< HEAD
-	/**
-	 * @return string|null
-	 */
-=======
->>>>>>> 334c2c73
 	public function home(): string|null
 	{
 		if ($home = ($this->model->blueprint()->home() ?? null)) {
@@ -132,32 +118,6 @@
 		}
 
 		return Panel::url('site');
-	}
-
-	/**
-	 * Default settings for the user's Panel image
-	 */
-	protected function imageDefaults(): array
-	{
-		return array_merge(parent::imageDefaults(), [
-			'back'  => 'black',
-			'icon'  => 'user',
-			'ratio' => '1/1',
-		]);
-	}
-
-	/**
-	 * Returns the image file object based on provided query
-	 * @internal
-	 */
-	protected function imageSource(
-		string|null $query = null
-	): CmsFile|Asset|null {
-		if ($query === null) {
-			return $this->model->avatar();
-		}
-
-		return parent::imageSource($query);
 	}
 
 	/**
