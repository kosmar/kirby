--- conflicted
+++ resolved
@@ -111,15 +111,11 @@
 	/**
 	 * Check for access permissions
 	 */
-<<<<<<< HEAD
-	public static function firewall(?User $user = null, string|null $areaId = null): bool
-	{
-=======
+
 	public static function firewall(
 		User|null $user = null,
 		string|null $areaId = null
 	): bool {
->>>>>>> 334c2c73
 		// a user has to be logged in
 		if ($user === null) {
 			throw new PermissionException(['key' => 'access.panel']);
