<?php

namespace Kirby\Panel;

<<<<<<< HEAD
use Kirby\Cms\File as FileModel;
=======
use Kirby\Cms\File as CmsFile;
use Kirby\Filesystem\Asset;
>>>>>>> 334c2c73
use Kirby\Toolkit\I18n;
use Throwable;

/**
 * Provides information about the file model for the Panel
 * @since 3.6.0
 *
 * @package   Kirby Panel
 * @author    Nico Hoffmann <nico@getkirby.com>
 * @link      https://getkirby.com
 * @copyright Bastian Allgeier
 * @license   https://getkirby.com/license
 */
class File extends Model
{
<<<<<<< HEAD
	public function __construct(
		protected FileModel $model
	) {
	}

=======
>>>>>>> 334c2c73
	/**
	 * Breadcrumb array
	 */
	public function breadcrumb(): array
	{
		$breadcrumb = [];
		$parent     = $this->model->parent();

		switch ($parent::CLASS_ALIAS) {
			case 'user':
				/** @var \Kirby\Cms\User $parent */
				// The breadcrumb is not necessary
				// on the account view
				if ($parent->isLoggedIn() === false) {
					$breadcrumb[] = [
						'label' => $parent->username(),
						'link'  => $parent->panel()->url(true)
					];
				}
				break;
			case 'page':
				/** @var \Kirby\Cms\Page $parent */
				$breadcrumb = $this->model->parents()->flip()->values(fn ($parent) => [
					'label' => $parent->title()->toString(),
					'link'  => $parent->panel()->url(true),
				]);
		}

		// add the file
		$breadcrumb[] = [
			'label' => $this->model->filename(),
			'link'  => $this->url(true),
		];

		return $breadcrumb;
	}

	/**
	 * Provides a kirbytag or markdown
	 * tag for the file, which will be
	 * used in the panel, when the file
	 * gets dragged onto a textarea
	 *
	 * @internal
	 * @param string|null $type (`auto`|`kirbytext`|`markdown`)
	 */
	public function dragText(string|null $type = null, bool $absolute = false): string
	{
		$type = $this->dragTextType($type);
		$url  = $absolute ? $this->model->id() : $this->model->filename();

		if ($dragTextFromCallback = $this->dragTextFromCallback($type, $url)) {
			return $dragTextFromCallback;
		}

		if ($type === 'markdown') {
			if ($this->model->type() === 'image') {
				return '![' . $this->model->alt() . '](' . $url . ')';
			}

			return '[' . $this->model->filename() . '](' . $url . ')';
		}

		if ($this->model->type() === 'image') {
			return '(image: ' . $url . ')';
		}
		if ($this->model->type() === 'video') {
			return '(video: ' . $url . ')';
		}

		return '(file: ' . $url . ')';
	}

	/**
	 * Provides options for the file dropdown
	 */
	public function dropdown(array $options = []): array
	{
		$file = $this->model;

		$defaults = $file->kirby()->request()->get(['view', 'update', 'delete']);
		$options  = array_merge($defaults, $options);

		$permissions = $this->options(['preview']);
		$view        = $options['view'] ?? 'view';
		$url         = $this->url(true);
		$result      = [];

		if ($view === 'list') {
			$result[] = [
				'link'   => $file->previewUrl(),
				'target' => '_blank',
				'icon'   => 'open',
				'text'   => I18n::translate('open')
			];
			$result[] = '-';
		}

		$result[] = [
			'dialog'   => $url . '/changeName',
			'icon'     => 'title',
			'text'     => I18n::translate('rename'),
			'disabled' => $this->isDisabledDropdownOption('changeName', $options, $permissions)
		];

		$result[] = [
			'click'    => 'replace',
			'icon'     => 'upload',
			'text'     => I18n::translate('replace'),
			'disabled' => $this->isDisabledDropdownOption('replace', $options, $permissions)
		];

		if ($view === 'list') {
			$result[] = '-';
			$result[] = [
				'dialog'   => $url . '/changeSort',
				'icon'     => 'sort',
				'text'     => I18n::translate('file.sort'),
				'disabled' => $this->isDisabledDropdownOption('update', $options, $permissions)
			];
		}

		$result[] = '-';
		$result[] = [
			'dialog'   => $url . '/delete',
			'icon'     => 'trash',
			'text'     => I18n::translate('delete'),
			'disabled' => $this->isDisabledDropdownOption('delete', $options, $permissions)
		];

		return $result;
	}

	/**
	 * Returns the setup for a dropdown option
	 * which is used in the changes dropdown
	 * for example
	 */
	public function dropdownOption(): array
	{
		return [
			'icon' => 'image',
			'text' => $this->model->filename(),
		] + parent::dropdownOption();
	}

	/**
<<<<<<< HEAD
=======
	 * Returns the Panel icon color
	 */
	protected function imageColor(): string
	{
		$types = [
			'image'    => 'orange-400',
			'video'    => 'yellow-400',
			'document' => 'red-400',
			'audio'    => 'aqua-400',
			'code'     => 'blue-400',
			'archive'  => 'gray-500'
		];

		$extensions = [
			'indd'  => 'purple-400',
			'xls'   => 'green-400',
			'xlsx'  => 'green-400',
			'csv'   => 'green-400',
			'docx'  => 'blue-400',
			'doc'   => 'blue-400',
			'rtf'   => 'blue-400'
		];

		return $extensions[$this->model->extension()] ??
			   $types[$this->model->type()] ??
			   parent::imageDefaults()['color'];
	}

	/**
	 * Default settings for the file's Panel image
	 */
	protected function imageDefaults(): array
	{
		return array_merge(parent::imageDefaults(), [
			'color' => $this->imageColor(),
			'icon'  => $this->imageIcon(),
		]);
	}

	/**
	 * Returns the Panel icon type
	 */
	protected function imageIcon(): string
	{
		$types = [
			'image'    => 'image',
			'video'    => 'video',
			'document' => 'document',
			'audio'    => 'audio',
			'code'     => 'code',
			'archive'  => 'archive'
		];

		$extensions = [
			'xls'   => 'table',
			'xlsx'  => 'table',
			'csv'   => 'table',
			'docx'  => 'pen',
			'doc'   => 'pen',
			'rtf'   => 'pen',
			'mdown' => 'markdown',
			'md'    => 'markdown'
		];

		return $extensions[$this->model->extension()] ??
			   $types[$this->model->type()] ??
			   'file';
	}

	/**
	 * Returns the image file object based on provided query
	 * @internal
	 */
	protected function imageSource(
		string|null $query = null
	): CmsFile|Asset|null {
		if ($query === null && $this->model->isViewable()) {
			return $this->model;
		}

		return parent::imageSource($query);
	}

	/**
>>>>>>> 334c2c73
	 * Returns an array of all actions
	 * that can be performed in the Panel
	 *
	 * @param array $unlock An array of options that will be force-unlocked
	 */
	public function options(array $unlock = []): array
	{
		$options = parent::options($unlock);

		try {
			// check if the file type is allowed at all,
			// otherwise it cannot be replaced
			$this->model->match($this->model->blueprint()->accept());
		} catch (Throwable) {
			$options['replace'] = false;
		}

		return $options;
	}

	/**
	 * Returns the full path without leading slash
	 */
	public function path(): string
	{
		return 'files/' . $this->model->filename();
	}

	/**
	 * Prepares the response data for file pickers
	 * and file fields
	 */
	public function pickerData(array $params = []): array
	{
		$id   = $this->model->id();
		$name = $this->model->filename();

		if (empty($params['model']) === false) {
			$parent   = $this->model->parent();
			$uuid     = $parent === $params['model'] ? $name : $id;
			$absolute = $parent !== $params['model'];
		}

		$params['text'] ??= '{{ file.filename }}';

		return array_merge(parent::pickerData($params), [
			'filename' => $name,
			'dragText' => $this->dragText('auto', $absolute ?? false),
			'type'     => $this->model->type(),
			'url'      => $this->model->url(),
			'uuid'     => $uuid ?? $id,
		]);
	}

	/**
	 * Returns the data array for the
	 * view's component props
	 * @internal
	 */
	public function props(): array
	{
		$file       = $this->model;
		$dimensions = $file->dimensions();
		$siblings   = $file->templateSiblings()->sortBy(
			'sort',
			'asc',
			'filename',
			'asc'
		);


		return array_merge(
			parent::props(),
			$this->prevNext(),
			[
				'blueprint' => $this->model->template() ?? 'default',
				'model' => [
					'content'    => $this->content(),
					'dimensions' => $dimensions->toArray(),
					'extension'  => $file->extension(),
					'filename'   => $file->filename(),
					'link'       => $this->url(true),
					'mime'       => $file->mime(),
					'niceSize'   => $file->niceSize(),
					'id'         => $id = $file->id(),
					'parent'     => $file->parent()->panel()->path(),
					'template'   => $file->template(),
					'type'       => $file->type(),
					'url'        => $file->url(),
				],
				'preview' => [
					'image'   => $this->image()?->render($file),
					'url'     => $url = $file->previewUrl(),
					'details' => [
						[
							'title' => I18n::translate('template'),
							'text'  => $file->template() ?? '—'
						],
						[
							'title' => I18n::translate('mime'),
							'text'  => $file->mime()
						],
						[
							'title' => I18n::translate('url'),
							'text'  => $id,
							'link'  => $url
						],
						[
							'title' => I18n::translate('size'),
							'text'  => $file->niceSize()
						],
						[
							'title' => I18n::translate('dimensions'),
							'text'  => $file->type() === 'image' ? $file->dimensions() . ' ' . I18n::translate('pixel') : '—'
						],
						[
							'title' => I18n::translate('orientation'),
							'text'  => $file->type() === 'image' ? I18n::translate('orientation.' . $dimensions->orientation()) : '—'
						],
					]
				]
			]
		);
	}

	/**
	 * Returns navigation array with
	 * previous and next file
	 * @internal
	 */
	public function prevNext(): array
	{
		$file     = $this->model;
		$siblings = $file->templateSiblings()->sortBy(
			'sort',
			'asc',
			'filename',
			'asc'
		);

		return [
			'next' => function () use ($file, $siblings): array|null {
				$next = $siblings->nth($siblings->indexOf($file) + 1);
				return $this->toPrevNextLink($next, 'filename');
			},
			'prev' => function () use ($file, $siblings): array|null {
				$prev = $siblings->nth($siblings->indexOf($file) - 1);
				return $this->toPrevNextLink($prev, 'filename');
			}
		];
	}
	/**
	 * Returns the url to the editing view
	 * in the panel
	 */
	public function url(bool $relative = false): string
	{
		$parent = $this->model->parent()->panel()->url($relative);
		return $parent . '/' . $this->path();
	}

	/**
	 * Returns the data array for
	 * this model's Panel view
	 * @internal
	 */
	public function view(): array
	{
		return [
			'breadcrumb' => fn (): array => $this->model->panel()->breadcrumb(),
			'component'  => 'k-file-view',
			'props'      => $this->props(),
			'search'     => 'files',
			'title'      => $this->model->filename(),
		];
	}
}<|MERGE_RESOLUTION|>--- conflicted
+++ resolved
@@ -2,12 +2,7 @@
 
 namespace Kirby\Panel;
 
-<<<<<<< HEAD
-use Kirby\Cms\File as FileModel;
-=======
 use Kirby\Cms\File as CmsFile;
-use Kirby\Filesystem\Asset;
->>>>>>> 334c2c73
 use Kirby\Toolkit\I18n;
 use Throwable;
 
@@ -23,14 +18,11 @@
  */
 class File extends Model
 {
-<<<<<<< HEAD
 	public function __construct(
-		protected FileModel $model
+		protected CmsFile $model
 	) {
 	}
 
-=======
->>>>>>> 334c2c73
 	/**
 	 * Breadcrumb array
 	 */
@@ -178,93 +170,6 @@
 	}
 
 	/**
-<<<<<<< HEAD
-=======
-	 * Returns the Panel icon color
-	 */
-	protected function imageColor(): string
-	{
-		$types = [
-			'image'    => 'orange-400',
-			'video'    => 'yellow-400',
-			'document' => 'red-400',
-			'audio'    => 'aqua-400',
-			'code'     => 'blue-400',
-			'archive'  => 'gray-500'
-		];
-
-		$extensions = [
-			'indd'  => 'purple-400',
-			'xls'   => 'green-400',
-			'xlsx'  => 'green-400',
-			'csv'   => 'green-400',
-			'docx'  => 'blue-400',
-			'doc'   => 'blue-400',
-			'rtf'   => 'blue-400'
-		];
-
-		return $extensions[$this->model->extension()] ??
-			   $types[$this->model->type()] ??
-			   parent::imageDefaults()['color'];
-	}
-
-	/**
-	 * Default settings for the file's Panel image
-	 */
-	protected function imageDefaults(): array
-	{
-		return array_merge(parent::imageDefaults(), [
-			'color' => $this->imageColor(),
-			'icon'  => $this->imageIcon(),
-		]);
-	}
-
-	/**
-	 * Returns the Panel icon type
-	 */
-	protected function imageIcon(): string
-	{
-		$types = [
-			'image'    => 'image',
-			'video'    => 'video',
-			'document' => 'document',
-			'audio'    => 'audio',
-			'code'     => 'code',
-			'archive'  => 'archive'
-		];
-
-		$extensions = [
-			'xls'   => 'table',
-			'xlsx'  => 'table',
-			'csv'   => 'table',
-			'docx'  => 'pen',
-			'doc'   => 'pen',
-			'rtf'   => 'pen',
-			'mdown' => 'markdown',
-			'md'    => 'markdown'
-		];
-
-		return $extensions[$this->model->extension()] ??
-			   $types[$this->model->type()] ??
-			   'file';
-	}
-
-	/**
-	 * Returns the image file object based on provided query
-	 * @internal
-	 */
-	protected function imageSource(
-		string|null $query = null
-	): CmsFile|Asset|null {
-		if ($query === null && $this->model->isViewable()) {
-			return $this->model;
-		}
-
-		return parent::imageSource($query);
-	}
-
-	/**
->>>>>>> 334c2c73
 	 * Returns an array of all actions
 	 * that can be performed in the Panel
 	 *
