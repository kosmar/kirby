--- conflicted
+++ resolved
@@ -2,12 +2,7 @@
 
 namespace Kirby\Panel;
 
-<<<<<<< HEAD
-use Kirby\Cms\Site as SiteModel;
-=======
-use Kirby\Cms\File as CmsFile;
-use Kirby\Filesystem\Asset;
->>>>>>> 334c2c73
+use Kirby\Cms\Site as CmsSite;
 
 /**
  * Provides information about the site model for the Panel
@@ -21,14 +16,11 @@
  */
 class Site extends Model
 {
-<<<<<<< HEAD
 	public function __construct(
-		protected SiteModel $model
+		protected CmsSite $model
 	) {
 	}
 
-=======
->>>>>>> 334c2c73
 	/**
 	 * Returns the setup for a dropdown option
 	 * which is used in the changes dropdown
@@ -40,21 +32,6 @@
 			'icon' => 'home',
 			'text' => $this->model->title()->value(),
 		] + parent::dropdownOption();
-	}
-
-	/**
-	 * Returns the image file object based on provided query
-	 *
-	 * @internal
-	 */
-	protected function imageSource(
-		string|null $query = null
-	): CmsFile|Asset|null {
-		if ($query === null) {
-			$query = 'site.image';
-		}
-
-		return parent::imageSource($query);
 	}
 
 	/**
