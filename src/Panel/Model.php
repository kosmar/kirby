<?php

namespace Kirby\Panel;

<<<<<<< HEAD
use Kirby\Blueprint\BlueprintImage;
=======
use Kirby\Cms\File as CmsFile;
use Kirby\Cms\ModelWithContent;
use Kirby\Filesystem\Asset;
use Kirby\Form\Form;
>>>>>>> 334c2c73
use Kirby\Http\Uri;

/**
 * Provides information about the model for the Panel
 * @since 3.6.0
 *
 * @package   Kirby Panel
 * @author    Nico Hoffmann <nico@getkirby.com>
 * @link      https://getkirby.com
 * @copyright Bastian Allgeier
 * @license   https://getkirby.com/license
 */
abstract class Model
{
<<<<<<< HEAD
=======
	protected ModelWithContent $model;

	public function __construct(ModelWithContent $model)
	{
		$this->model = $model;
	}

>>>>>>> 334c2c73
	/**
	 * Get the content values for the model
	 */
	public function content(): array
	{
		return [];
	}

	/**
	 * Returns the drag text from a custom callback
	 * if the callback is defined in the config
	 * @internal
	 *
	 * @param string $type markdown or kirbytext
	 */
	public function dragTextFromCallback(string $type, ...$args): string|null
	{
		$option   = 'panel.' . $type . '.' . $this->model::CLASS_ALIAS . 'DragText';
		$callback = $this->model->kirby()->option($option);

		if (
			empty($callback) === false &&
			is_a($callback, 'Closure') === true &&
			($dragText = $callback($this->model, ...$args)) !== null
		) {
			return $dragText;
		}

		return null;
	}

	/**
	 * Returns the correct drag text type
	 * depending on the given type or the
	 * configuration
	 *
	 * @internal
	 *
	 * @param string|null $type (`auto`|`kirbytext`|`markdown`)
	 */
	public function dragTextType(string|null $type = null): string
	{
		$type ??= 'auto';

		if ($type === 'auto') {
			$kirby = $this->model->kirby();
			$type  = $kirby->option('panel.kirbytext', true) ? 'kirbytext' : 'markdown';
		}

		return $type === 'markdown' ? 'markdown' : 'kirbytext';
	}

	/**
	 * Returns the setup for a dropdown option
	 * which is used in the changes dropdown
	 * for example.
	 */
	public function dropdownOption(): array
	{
		return [
			'icon' => 'page',
			'link' => $this->url(),
			'text' => $this->model->id(),
		];
	}

	/**
	 * Returns the Panel image definition
	 * @internal
	 */
<<<<<<< HEAD
	public function image(): BlueprintImage|null
	{
		return $this->model->blueprint()->image();
=======
	public function image(
		string|array|false|null $settings = [],
		string $layout = 'list'
	): array|null {
		// completely switched off
		if ($settings === false) {
			return null;
		}

		// skip image thumbnail if option
		// is explicitly set to show the icon
		if ($settings === 'icon') {
			$settings = [
				'query' => false
			];
		} elseif (is_string($settings) === true) {
			// convert string settings to proper array
			$settings = [
				'query' => $settings
			];
		}

		// merge with defaults and blueprint option
		$settings = array_merge(
			$this->imageDefaults(),
			$settings ?? [],
			$this->model->blueprint()->image() ?? [],
		);

		if ($image = $this->imageSource($settings['query'] ?? null)) {
			// main url
			$settings['url'] = $image->url();

			// only create srcsets for resizable files
			if ($image->isResizable() === true) {
				$settings['src'] = static::imagePlaceholder();

				$sizes = match ($layout) {
					'cards'    => [352, 864, 1408],
					'cardlets' => [96, 192],
					default    => [38, 76]
				};

				if (($settings['cover'] ?? false) === false || $layout === 'cards') {
					$settings['srcset'] = $image->srcset($sizes);
				} else {
					$settings['srcset'] = $image->srcset([
						'1x' => [
							'width'  => $sizes[0],
							'height' => $sizes[0],
							'crop'   => 'center'
						],
						'2x' => [
							'width'  => $sizes[1],
							'height' => $sizes[1],
							'crop'   => 'center'
						]
					]);
				}
			} elseif ($image->isViewable() === true) {
				$settings['src'] = $image->url();
			}
		}

		if (isset($settings['query']) === true) {
			unset($settings['query']);
		}

		// resolve remaining options defined as query
		return A::map($settings, function ($option) {
			if (is_string($option) === false) {
				return $option;
			}

			return $this->model->toString($option);
		});
	}

	/**
	 * Default settings for Panel image
	 */
	protected function imageDefaults(): array
	{
		return [
			'back'  => 'pattern',
			'color' => 'gray-500',
			'cover' => false,
			'icon'  => 'page',
			'ratio' => '3/2',
		];
>>>>>>> 334c2c73
	}

	/**
	 * Data URI placeholder string for Panel image
	 * @internal
	 */
	public static function imagePlaceholder(): string
	{
		return 'data:image/gif;base64,R0lGODlhAQABAIAAAP///wAAACH5BAEAAAAALAAAAAABAAEAAAICRAEAOw';
	}

	/**
<<<<<<< HEAD
=======
	 * Returns the image file object based on provided query
	 * @internal
	 */
	protected function imageSource(
		string|null $query = null
	): CmsFile|Asset|null {
		$image = $this->model->query($query ?? null);

		// validate the query result
		if (
			is_a($image, 'Kirby\Cms\File') === true ||
			is_a($image, 'Kirby\Filesystem\Asset') === true
		) {
			return $image;
		}

		return null;
	}

	/**
>>>>>>> 334c2c73
	 * Checks for disabled dropdown options according
	 * to the given permissions
	 */
	public function isDisabledDropdownOption(string $action, array $options, array $permissions): bool
	{
		$option = $options[$action] ?? true;
		return $permissions[$action] === false || $option === false || $option === 'false';
	}

	/**
	 * Returns lock info for the Panel
	 *
	 * @return array|false array with lock info,
	 *                     false if locking is not supported
	 */
	public function lock(): array|false
	{
		if ($lock = $this->model->lock()) {
			if ($lock->isUnlocked() === true) {
				return ['state' => 'unlock'];
			}

			if ($lock->isLocked() === true) {
				return [
					'state' => 'lock',
					'data'  => $lock->get()
				];
			}

			return ['state' => null];
		}

		return false;
	}

	/**
	 * Returns an array of all actions
	 * that can be performed in the Panel
	 * This also checks for the lock status
	 *
	 * @param array $unlock An array of options that will be force-unlocked
	 */
	public function options(array $unlock = []): array
	{
		$options = $this->model->permissions()->toArray();

		if ($this->model->isLocked()) {
			foreach ($options as $key => $value) {
				if (in_array($key, $unlock)) {
					continue;
				}

				$options[$key] = false;
			}
		}

		return $options;
	}

	/**
	 * Returns the full path without leading slash
	 */
	abstract public function path(): string;

	/**
	 * Prepares the response data for page pickers
	 * and page fields
	 */
	public function pickerData(array $params = []): array
	{
		return [
			'id'       => $this->model->id(),
			'image'    => $this->image(
				$params['image'] ?? [],
				$params['layout'] ?? 'list'
			),
			'info'     => $this->model->toSafeString($params['info'] ?? false),
			'link'     => $this->url(true),
			'sortable' => true,
			'text'     => $this->model->toSafeString($params['text'] ?? false),
		];
	}

	/**
	 * Returns the data array for the
	 * view's component props
	 * @internal
	 */
	public function props(): array
	{
		$request = $this->model->kirby()->request();
		$props   = $this->model->blueprint()->render($this->model, $request->get('tab'));

		$props += [
			'lock'        => [],
			'permissions' => [],
		];

		return $props;
	}

	/**
	 * Returns link url and tooltip
	 * for model (e.g. used for prev/next
	 * navigation)
	 * @internal
	 */
	public function toLink(string $tooltip = 'title'): array
	{
		return [
			'link'    => $this->url(true),
			'tooltip' => (string)$this->model->{$tooltip}()
		];
	}

	/**
	 * Returns link url and tooltip
	 * for optional sibling model and
	 * preserves tab selection
	 *
	 * @internal
	 */
	protected function toPrevNextLink(ModelWithContent|null $model = null, string $tooltip = 'title'): array|null
	{
		if ($model === null) {
			return null;
		}

		$data = $model->panel()->toLink($tooltip);

		if ($tab = $model->kirby()->request()->get('tab')) {
			$uri = new Uri($data['link'], [
				'query' => ['tab' => $tab]
			]);

			$data['link'] = $uri->toString();
		}

		return $data;
	}

	/**
	 * Returns the url to the editing view
	 * in the Panel
	 *
	 * @internal
	 */
	public function url(bool $relative = false): string
	{
		if ($relative === true) {
			return '/' . $this->path();
		}

		return $this->model->kirby()->url('panel') . '/' . $this->path();
	}

	/**
	 * Returns the data array for
	 * this model's Panel view
	 *
	 * @internal
	 */
	abstract public function view(): array;
}<|MERGE_RESOLUTION|>--- conflicted
+++ resolved
@@ -2,14 +2,8 @@
 
 namespace Kirby\Panel;
 
-<<<<<<< HEAD
 use Kirby\Blueprint\BlueprintImage;
-=======
-use Kirby\Cms\File as CmsFile;
 use Kirby\Cms\ModelWithContent;
-use Kirby\Filesystem\Asset;
-use Kirby\Form\Form;
->>>>>>> 334c2c73
 use Kirby\Http\Uri;
 
 /**
@@ -24,16 +18,12 @@
  */
 abstract class Model
 {
-<<<<<<< HEAD
-=======
 	protected ModelWithContent $model;
 
 	public function __construct(ModelWithContent $model)
 	{
 		$this->model = $model;
 	}
-
->>>>>>> 334c2c73
 	/**
 	 * Get the content values for the model
 	 */
@@ -104,102 +94,9 @@
 	 * Returns the Panel image definition
 	 * @internal
 	 */
-<<<<<<< HEAD
 	public function image(): BlueprintImage|null
 	{
 		return $this->model->blueprint()->image();
-=======
-	public function image(
-		string|array|false|null $settings = [],
-		string $layout = 'list'
-	): array|null {
-		// completely switched off
-		if ($settings === false) {
-			return null;
-		}
-
-		// skip image thumbnail if option
-		// is explicitly set to show the icon
-		if ($settings === 'icon') {
-			$settings = [
-				'query' => false
-			];
-		} elseif (is_string($settings) === true) {
-			// convert string settings to proper array
-			$settings = [
-				'query' => $settings
-			];
-		}
-
-		// merge with defaults and blueprint option
-		$settings = array_merge(
-			$this->imageDefaults(),
-			$settings ?? [],
-			$this->model->blueprint()->image() ?? [],
-		);
-
-		if ($image = $this->imageSource($settings['query'] ?? null)) {
-			// main url
-			$settings['url'] = $image->url();
-
-			// only create srcsets for resizable files
-			if ($image->isResizable() === true) {
-				$settings['src'] = static::imagePlaceholder();
-
-				$sizes = match ($layout) {
-					'cards'    => [352, 864, 1408],
-					'cardlets' => [96, 192],
-					default    => [38, 76]
-				};
-
-				if (($settings['cover'] ?? false) === false || $layout === 'cards') {
-					$settings['srcset'] = $image->srcset($sizes);
-				} else {
-					$settings['srcset'] = $image->srcset([
-						'1x' => [
-							'width'  => $sizes[0],
-							'height' => $sizes[0],
-							'crop'   => 'center'
-						],
-						'2x' => [
-							'width'  => $sizes[1],
-							'height' => $sizes[1],
-							'crop'   => 'center'
-						]
-					]);
-				}
-			} elseif ($image->isViewable() === true) {
-				$settings['src'] = $image->url();
-			}
-		}
-
-		if (isset($settings['query']) === true) {
-			unset($settings['query']);
-		}
-
-		// resolve remaining options defined as query
-		return A::map($settings, function ($option) {
-			if (is_string($option) === false) {
-				return $option;
-			}
-
-			return $this->model->toString($option);
-		});
-	}
-
-	/**
-	 * Default settings for Panel image
-	 */
-	protected function imageDefaults(): array
-	{
-		return [
-			'back'  => 'pattern',
-			'color' => 'gray-500',
-			'cover' => false,
-			'icon'  => 'page',
-			'ratio' => '3/2',
-		];
->>>>>>> 334c2c73
 	}
 
 	/**
@@ -212,29 +109,6 @@
 	}
 
 	/**
-<<<<<<< HEAD
-=======
-	 * Returns the image file object based on provided query
-	 * @internal
-	 */
-	protected function imageSource(
-		string|null $query = null
-	): CmsFile|Asset|null {
-		$image = $this->model->query($query ?? null);
-
-		// validate the query result
-		if (
-			is_a($image, 'Kirby\Cms\File') === true ||
-			is_a($image, 'Kirby\Filesystem\Asset') === true
-		) {
-			return $image;
-		}
-
-		return null;
-	}
-
-	/**
->>>>>>> 334c2c73
 	 * Checks for disabled dropdown options according
 	 * to the given permissions
 	 */
