<?php

namespace Kirby\Toolkit;

use Kirby\Filesystem\F;
use Kirby\Http\Uri;
use Kirby\Http\Url;

/**
 * HTML builder for the most common elements
 *
 * @package   Kirby Toolkit
 * @author    Bastian Allgeier <bastian@getkirby.com>
 * @link      https://getkirby.com
 * @copyright Bastian Allgeier
 * @license   https://opensource.org/licenses/MIT
 */
class Html extends Xml
{
	/**
	 * An internal store for an HTML entities translation table
	 *
	 * @var array
	 */
	public static $entities;

	/**
	 * List of HTML tags that can be used inline
	 *
	 * @var array
	 */
	public static $inlineList = [
		'b',
		'i',
		'small',
		'abbr',
		'cite',
		'code',
		'dfn',
		'em',
		'kbd',
		'strong',
		'samp',
		'var',
		'a',
		'bdo',
		'br',
		'img',
		'q',
		'span',
		'sub',
		'sup'
	];

	/**
	 * Closing string for void tags;
	 * can be used to switch to trailing slashes if required
	 *
	 * ```php
	 * Html::$void = ' />'
	 * ```
	 *
	 * @var string
	 */
	public static $void = '>';

	/**
	 * List of HTML tags that are considered to be self-closing
	 *
	 * @var array
	 */
	public static $voidList = [
		'area',
		'base',
		'br',
		'col',
		'command',
		'embed',
		'hr',
		'img',
		'input',
		'keygen',
		'link',
		'meta',
		'param',
		'source',
		'track',
		'wbr'
	];

	/**
	 * Generic HTML tag generator
	 * Can be called like `Html::p('A paragraph', ['class' => 'text'])`
	 *
	 * @param string $tag Tag name
	 * @param array $arguments Further arguments for the Html::tag() method
	 * @return string
	 */
	public static function __callStatic(string $tag, array $arguments = []): string
	{
		if (static::isVoid($tag) === true) {
			return static::tag($tag, null, ...$arguments);
		}

		return static::tag($tag, ...$arguments);
	}

	/**
	 * Generates an `<a>` tag; automatically supports mailto: and tel: links
	 *
	 * @param string $href The URL for the `<a>` tag
	 * @param string|array|null $text The optional text; if `null`, the URL will be used as text
	 * @param array $attr Additional attributes for the tag
	 * @return string The generated HTML
	 */
	public static function a(string $href, $text = null, array $attr = []): string
	{
		if (Str::startsWith($href, 'mailto:')) {
			return static::email(substr($href, 7), $text, $attr);
		}

		if (Str::startsWith($href, 'tel:')) {
			return static::tel(substr($href, 4), $text, $attr);
		}

		return static::link($href, $text, $attr);
	}

	/**
	 * Generates a single attribute or a list of attributes
	 *
	 * @param string|array $name String: A single attribute with that name will be generated.
	 *                           Key-value array: A list of attributes will be generated. Don't pass a second argument in that case.
	 * @param mixed $value If used with a `$name` string, pass the value of the attribute here.
	 *                     If used with a `$name` array, this can be set to `false` to disable attribute sorting.
	 * @param string|null $before An optional string that will be prepended if the result is not empty
	 * @param string|null $after An optional string that will be appended if the result is not empty
	 * @return string|null The generated HTML attributes string
	 */
	public static function attr($name, $value = null, string|null $before = null, string|null $after = null): string|null
	{
		// HTML supports boolean attributes without values
		if (is_array($name) === false && is_bool($value) === true) {
			return $value === true ? strtolower($name) : null;
		}

		// all other cases can share the XML variant
		$attr = parent::attr($name, $value);

		if ($attr === null) {
			return null;
		}

		// HTML supports named entities
		$entities = parent::entities();
		$html = array_keys($entities);
		$xml  = array_values($entities);
		$attr = str_replace($xml, $html, $attr);

		if ($attr) {
			return $before . $attr . $after;
		}

		return null;
	}

	/**
	 * Converts lines in a string into HTML breaks
	 *
	 * @param string $string
	 * @return string
	 */
	public static function breaks(string $string): string
	{
		return nl2br($string);
	}

	/**
	 * Generates an `<a>` tag with `mailto:`
	 *
	 * @param string $email The email address
	 * @param string|array|null $text The optional text; if `null`, the email address will be used as text
	 * @param array $attr Additional attributes for the tag
	 * @return string The generated HTML
	 */
	public static function email(string $email, $text = null, array $attr = []): string
	{
		if (empty($email) === true) {
			return '';
		}

		if (empty($text) === true) {
			// show only the email address without additional parameters
			$address = Str::contains($email, '?') ? Str::before($email, '?') : $email;

			$text = [Str::encode($address)];
		}

		$email = Str::encode($email);
		$attr  = array_merge([
			'href' => [
				'value'  => 'mailto:' . $email,
				'escape' => false
			]
		], $attr);

		// add rel=noopener to target blank links to improve security
		$attr['rel'] = static::rel($attr['rel'] ?? null, $attr['target'] ?? null);

		return static::tag('a', $text, $attr);
	}

	/**
	 * Converts a string to an HTML-safe string
	 *
	 * @param string|null $string
	 * @param bool $keepTags If true, existing tags won't be escaped
	 * @return string The HTML string
	 *
	 * @psalm-suppress ParamNameMismatch
	 */
	public static function encode(string|null $string, bool $keepTags = false): string
	{
		if ($string === null) {
			return '';
		}

		if ($keepTags === true) {
			$list = static::entities();
			unset($list['"'], $list['<'], $list['>'], $list['&']);

			$search = array_keys($list);
			$values = array_values($list);

			return str_replace($search, $values, $string);
		}

		return htmlentities($string, ENT_QUOTES, 'utf-8');
	}

	/**
	 * Returns the entity translation table
	 *
	 * @return array
	 */
	public static function entities(): array
	{
		return self::$entities ??= get_html_translation_table(HTML_ENTITIES);
	}

	/**
	 * Creates a `<figure>` tag with optional caption
	 *
	 * @param string|array $content Contents of the `<figure>` tag
	 * @param string|array $caption Optional `<figcaption>` text to use
	 * @param array $attr Additional attributes for the `<figure>` tag
	 * @return string The generated HTML
	 */
	public static function figure($content, $caption = '', array $attr = []): string
	{
		if ($caption) {
			$figcaption = static::tag('figcaption', $caption);

			if (is_string($content) === true) {
				$content = [static::encode($content, false)];
			}

			$content[] = $figcaption;
		}

		return static::tag('figure', $content, $attr);
	}

	/**
	 * Embeds a GitHub Gist
	 *
	 * @param string $url Gist URL
	 * @param string|null $file Optional specific file to embed
	 * @param array $attr Additional attributes for the `<script>` tag
	 * @return string The generated HTML
	 */
	public static function gist(string $url, string|null $file = null, array $attr = []): string
	{
		if ($file === null) {
			$src = $url . '.js';
		} else {
			$src = $url . '.js?file=' . $file;
		}

		return static::tag('script', '', array_merge($attr, ['src' => $src]));
	}

	/**
	 * Creates an `<iframe>`
	 *
	 * @param string $src
	 * @param array $attr Additional attributes for the `<iframe>` tag
	 * @return string The generated HTML
	 */
	public static function iframe(string $src, array $attr = []): string
	{
		return static::tag('iframe', '', array_merge(['src' => $src], $attr));
	}

	/**
	 * Generates an `<img>` tag
	 *
	 * @param string $src The URL of the image
	 * @param array $attr Additional attributes for the `<img>` tag
	 * @return string The generated HTML
	 */
	public static function img(string $src, array $attr = []): string
	{
		$attr = array_merge([
			'src' => $src,
			'alt' => ' '
		], $attr);

		return static::tag('img', '', $attr);
	}

	/**
	 * Checks if a tag is self-closing
	 *
	 * @param string $tag
	 * @return bool
	 */
	public static function isVoid(string $tag): bool
	{
		return in_array(strtolower($tag), static::$voidList);
	}

	/**
	 * Generates an `<a>` link tag (without automatic email: and tel: detection)
	 *
	 * @param string $href The URL for the `<a>` tag
	 * @param string|array|null $text The optional text; if `null`, the URL will be used as text
	 * @param array $attr Additional attributes for the tag
	 * @return string The generated HTML
	 */
	public static function link(string $href, $text = null, array $attr = []): string
	{
		$attr = array_merge(['href' => $href], $attr);

		if (empty($text) === true) {
			$text = $attr['href'];
		}

		if (is_string($text) === true && V::url($text) === true) {
			$text = Url::short($text);
		}

		// add rel=noopener to target blank links to improve security
		$attr['rel'] = static::rel($attr['rel'] ?? null, $attr['target'] ?? null);

		return static::tag('a', $text, $attr);
	}

	/**
	 * Add noopener & noreferrer to rels when target is `_blank`
	 *
	 * @param string|null $rel Current `rel` value
	 * @param string|null $target Current `target` value
	 * @return string|null New `rel` value or `null` if not needed
	 */
	public static function rel(string|null $rel = null, string|null $target = null): string|null
	{
		$rel = trim($rel ?? '');

		if ($target === '_blank') {
			if (empty($rel) === false) {
				return $rel;
			}

			return trim($rel . ' noopener noreferrer', ' ');
		}

		return $rel;
	}

	/**
	 * Builds an HTML tag
	 *
	 * @param string $name Tag name
	 * @param array|string $content Scalar value or array with multiple lines of content; self-closing
	 *                              tags are generated automatically based on the `Html::isVoid()` list
	 * @param array $attr An associative array with additional attributes for the tag
	 * @param string|null $indent Indentation string, defaults to two spaces or `null` for output on one line
	 * @param int $level Indentation level
	 * @return string The generated HTML
	 */
	public static function tag(string $name, $content = '', array $attr = null, string $indent = null, int $level = 0): string
	{
		// treat an explicit `null` value as an empty tag
		// as void tags are already covered below
		if ($content === null) {
			$content = '';
		}

		// force void elements to be self-closing
		if (static::isVoid($name) === true) {
			$content = null;
		}

		return parent::tag($name, $content, $attr, $indent, $level);
	}

	/**
	 * Generates an `<a>` tag for a phone number
	 *
	 * @param string $tel The phone number
	 * @param string|array|null $text The optional text; if `null`, the phone number will be used as text
	 * @param array $attr Additional attributes for the tag
	 * @return string The generated HTML
	 */
	public static function tel(string $tel, $text = null, array $attr = []): string
	{
		$number = preg_replace('![^0-9\+]+!', '', $tel);

		if (empty($text) === true) {
			$text = $tel;
		}

		return static::link('tel:' . $number, $text, $attr);
	}

	/**
	 * Properly encodes tag contents
	 *
	 * @param mixed $value
	 * @return string|null
	 */
	public static function value($value): string|null
	{
		if ($value === true) {
			return 'true';
		}

		if ($value === false) {
			return 'false';
		}

		if (is_numeric($value) === true) {
			return (string)$value;
		}

		if ($value === null || $value === '') {
			return null;
		}

		return static::encode($value, false);
	}

	/**
	 * Creates a video embed via `<iframe>` for YouTube or Vimeo
	 * videos; the embed URLs are automatically detected from
	 * the given URL
	 *
	 * @param string $url Video URL
	 * @param array $options Additional `vimeo` and `youtube` options
	 *                       (will be used as query params in the embed URL)
	 * @param array $attr Additional attributes for the `<iframe>` tag
	 * @return string|null The generated HTML
	 */
	public static function video(string $url, array $options = [], array $attr = []): string|null
	{
		// YouTube video
		if (Str::contains($url, 'youtu', true) === true) {
			return static::youtube($url, $options['youtube'] ?? [], $attr);
		}

		// Vimeo video
		if (Str::contains($url, 'vimeo', true) === true) {
			return static::vimeo($url, $options['vimeo'] ?? [], $attr);
		}

		// self-hosted video file
		$extension = F::extension($url);
		$type      = F::extensionToType($extension);
		$mime      = F::extensionToMime($extension);

		// ignore unknown file types
		if ($type !== 'video') {
			return null;
		}

		return static::tag('video', [
			static::tag('source', null, [
				'src'  => $url,
				'type' => $mime
			])
		], $attr);
	}

	/**
	 * Generates a list of attributes
	 * for video iframes
	 *
	 * @param array $attr
	 * @return array
	 */
	public static function videoAttr(array $attr = []): array
	{
		// allow fullscreen mode by default
		// and use new `allow` attribute
		if (
			isset($attr['allow']) === false &&
			($attr['allowfullscreen'] ?? true) === true
		) {
			$attr['allow'] = 'fullscreen';
			$attr['allowfullscreen'] = true;
		}

		return $attr;
	}

	/**
	 * Embeds a Vimeo video by URL in an `<iframe>`
	 *
	 * @param string $url Vimeo video URL
	 * @param array $options Query params for the embed URL
	 * @param array $attr Additional attributes for the `<iframe>` tag
	 * @return string|null The generated HTML
	 */
	public static function vimeo(string $url, array $options = [], array $attr = []): string|null
	{
		$uri   = new Uri($url);
		$path  = $uri->path();
		$query = $uri->query();

		$id = match ($uri->host()) {
			'vimeo.com', 'www.vimeo.com' => $path->last(),
			'player.vimeo.com'           => $path->nth(1),
			default                      => null
		};

		if (empty($id) === true || preg_match('!^[0-9]*$!', $id) !== 1) {
			return null;
		}

		// append query params
		foreach ($options as $key => $value) {
			$query->$key = $value;
		}

		// build the full video src URL
		$src = 'https://player.vimeo.com/video/' . $id . $query->toString(true);

		return static::iframe($src, static::videoAttr($attr));
	}

	/**
	 * Embeds a YouTube video by URL in an `<iframe>`
	 *
	 * @param string $url YouTube video URL
	 * @param array $options Query params for the embed URL
	 * @param array $attr Additional attributes for the `<iframe>` tag
	 * @return string|null The generated HTML
	 */
	public static function youtube(string $url, array $options = [], array $attr = []): string|null
	{
		if (preg_match('!youtu!i', $url) !== 1) {
			return null;
		}

		$uri    = new Uri($url);
		$path   = $uri->path();
		$query  = $uri->query();
		$first  = $path->first();
		$second = $path->nth(1);
		$host   = 'https://' . $uri->host() . '/embed';
		$src    = null;

		$isYoutubeId = function (string|null $id = null): bool {
			if (empty($id) === true) {
				return false;
			}

			return preg_match('!^[a-zA-Z0-9_-]+$!', $id);
		};

		switch ($path->toString()) {
			case 'embed/videoseries':
			case 'playlist':
				// playlists
				if ($isYoutubeId($query->list) === true) {
					$src = $host . '/videoseries';
				}

				break;

<<<<<<< HEAD
				// regular video URLs
=======
>>>>>>> b65d096b
			case 'watch':
				// regular video URLs
				if ($isYoutubeId($query->v) === true) {
					$src = $host . '/' . $query->v;

					$query->start = $query->t;
					unset($query->v, $query->t);
				}

				break;

			default:
				// short URLs
				if (Str::contains($uri->host(), 'youtu.be') === true && $isYoutubeId($first) === true) {
					$src = 'https://www.youtube.com/embed/' . $first;

					$query->start = $query->t;
					unset($query->t);

				// embedded video URLs
				} elseif ($first === 'embed' && $isYoutubeId($second) === true) {
					$src = $host . '/' . $second;
				}
		}

		if (empty($src) === true) {
			return null;
		}

		// append all query parameters
		foreach ($options as $key => $value) {
			$query->$key = $value;
		}

		// build the full video src URL
		$src = $src . $query->toString(true);

		// render the iframe
		return static::iframe($src, static::videoAttr($attr));
	}
}<|MERGE_RESOLUTION|>--- conflicted
+++ resolved
@@ -589,10 +589,6 @@
 
 				break;
 
-<<<<<<< HEAD
-				// regular video URLs
-=======
->>>>>>> b65d096b
 			case 'watch':
 				// regular video URLs
 				if ($isYoutubeId($query->v) === true) {
