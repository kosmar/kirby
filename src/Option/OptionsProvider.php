<?php

namespace Kirby\Option;

use Kirby\Cms\ModelWithContent;

/**
 * Abstract class as base for dynamic options
 * providers like OptionsApi and OptionsQuery
 *
 * @package   Kirby Option
 * @author    Nico Hoffmann <nico@getkirby.com>
 * @link      https://getkirby.com
 * @copyright Bastian Allgeier
 * @license   https://opensource.org/licenses/MIT
 */
abstract class OptionsProvider
{
	public Options|null $options = null;

<<<<<<< HEAD
	public function defaults(): static
	{
		return $this;
	}

=======
>>>>>>> 6c723d51
	/**
	 * Returns options as array
	 */
	public function render(ModelWithContent $model)
	{
		return $this->resolve($model)->render($model);
	}

	abstract public function resolve(ModelWithContent $model): Options;
}<|MERGE_RESOLUTION|>--- conflicted
+++ resolved
@@ -18,14 +18,11 @@
 {
 	public Options|null $options = null;
 
-<<<<<<< HEAD
 	public function defaults(): static
 	{
 		return $this;
 	}
 
-=======
->>>>>>> 6c723d51
 	/**
 	 * Returns options as array
 	 */
