--- conflicted
+++ resolved
@@ -330,15 +330,10 @@
 	 *
 	 * @param string|null $handler date, intl or strftime
 	 */
-<<<<<<< HEAD
-	public function modified($format = null, string|null $handler = null)
-	{
-=======
 	public function modified(
 		string|IntlDateFormatter|null $format = null,
 		string|null $handler = null
 	): string|int|false {
->>>>>>> 334c2c73
 		$kirby = $this->kirby();
 
 		return F::modified(
@@ -430,11 +425,7 @@
 	 *
 	 * @return $this
 	 */
-<<<<<<< HEAD
-	protected function setRoot(string|null $root = null)
-=======
 	protected function setRoot(string|null $root = null): static
->>>>>>> 334c2c73
 	{
 		$this->root = $root;
 		return $this;
@@ -445,11 +436,7 @@
 	 *
 	 * @return $this
 	 */
-<<<<<<< HEAD
-	protected function setUrl(string|null $url = null)
-=======
 	protected function setUrl(string|null $url = null): static
->>>>>>> 334c2c73
 	{
 		$this->url = $url;
 		return $this;
