<?php

namespace Kirby\Cache;

/**
 * Cache foundation
 * This abstract class is used as
 * foundation for other cache drivers
 * by extending it
 *
 * @package   Kirby Cache
 * @author    Bastian Allgeier <bastian@getkirby.com>
 * @link      https://getkirby.com
 * @copyright Bastian Allgeier
 * @license   https://opensource.org/licenses/MIT
 */
abstract class Cache
{
	/**
	 * Stores all options for the driver
	 */
	protected array $options = [];

	/**
	 * Sets all parameters which are needed to connect to the cache storage
	 */
	public function __construct(array $options = [])
	{
		$this->options = $options;
	}

	/**
	 * Writes an item to the cache for a given number of minutes and
	 * returns whether the operation was successful;
	 * this needs to be defined by the driver
	 *
	 * <code>
	 *   // put an item in the cache for 15 minutes
	 *   $cache->set('value', 'my value', 15);
	 * </code>
	 */
	abstract public function set(string $key, mixed $value, int $minutes = 0): bool;

	/**
	 * Adds the prefix to the key if given
	 */
	protected function key(string $key): string
	{
		if (empty($this->options['prefix']) === false) {
			$key = $this->options['prefix'] . '/' . $key;
		}

		return $key;
	}

	/**
	 * Internal method to retrieve the raw cache value;
	 * needs to return a Value object or null if not found;
	 * this needs to be defined by the driver
	 */
	abstract public function retrieve(string $key): Value|null;

	/**
	 * Gets an item from the cache
	 *
	 * <code>
	 *   // get an item from the cache driver
	 *   $value = $cache->get('value');
	 *
	 *   // return a default value if the requested item isn't cached
	 *   $value = $cache->get('value', 'default value');
	 * </code>
	 */
	public function get(string $key, mixed $default = null): mixed
	{
		// get the Value
		$value = $this->retrieve($key);

		// check for a valid cache value
<<<<<<< HEAD
		if (is_a($value, 'Kirby\Cache\Value') === false) {
=======
		if (is_a($value, Value::class) === false) {
>>>>>>> 334c2c73
			return $default;
		}

		// remove the item if it is expired
		if ($value->expires() > 0 && time() >= $value->expires()) {
			$this->remove($key);
			return $default;
		}

		// return the pure value
		return $value->value();
	}

	/**
	 * Calculates the expiration timestamp
	 */
	protected function expiration(int $minutes = 0): int
	{
		// 0 = keep forever
		if ($minutes === 0) {
			return 0;
		}

		// calculate the time
		return time() + ($minutes * 60);
	}

	/**
	 * Checks when an item in the cache expires;
	 * returns the expiry timestamp on success, null if the
	 * item never expires and false if the item does not exist
	 */
	public function expires(string $key): int|false|null
	{
		// get the Value object
		$value = $this->retrieve($key);

		// check for a valid Value object
<<<<<<< HEAD
		if (is_a($value, 'Kirby\Cache\Value') === false) {
=======
		if (is_a($value, Value::class) === false) {
>>>>>>> 334c2c73
			return false;
		}

		// return the expires timestamp
		return $value->expires();
	}

	/**
	 * Checks if an item in the cache is expired
	 */
	public function expired(string $key): bool
	{
		$expires = $this->expires($key);

		if ($expires === null) {
			return false;
		}

		if (is_int($expires) === false) {
			return true;
		}

		return time() >= $expires;
	}

	/**
	 * Checks when the cache has been created;
	 * returns the creation timestamp on success
	 * and false if the item does not exist
	 */
	public function created(string $key): int|false
	{
		// get the Value object
		$value = $this->retrieve($key);

		// check for a valid Value object
<<<<<<< HEAD
		if (is_a($value, 'Kirby\Cache\Value') === false) {
=======
		if (is_a($value, Value::class) === false) {
>>>>>>> 334c2c73
			return false;
		}

		// return the expires timestamp
		return $value->created();
	}

	/**
	 * Alternate version for Cache::created($key)
	 */
	public function modified(string $key): int|false
	{
		return static::created($key);
	}

	/**
	 * Determines if an item exists in the cache
	 */
	public function exists(string $key): bool
	{
		return $this->expired($key) === false;
	}

	/**
	 * Removes an item from the cache and returns
	 * whether the operation was successful;
	 * this needs to be defined by the driver
	 */
	abstract public function remove(string $key): bool;

	/**
	 * Flushes the entire cache and returns
	 * whether the operation was successful;
	 * this needs to be defined by the driver
	 */
	abstract public function flush(): bool;

	/**
	 * Returns all passed cache options
	 */
	public function options(): array
	{
		return $this->options;
	}
}<|MERGE_RESOLUTION|>--- conflicted
+++ resolved
@@ -77,11 +77,7 @@
 		$value = $this->retrieve($key);
 
 		// check for a valid cache value
-<<<<<<< HEAD
-		if (is_a($value, 'Kirby\Cache\Value') === false) {
-=======
 		if (is_a($value, Value::class) === false) {
->>>>>>> 334c2c73
 			return $default;
 		}
 
@@ -120,11 +116,7 @@
 		$value = $this->retrieve($key);
 
 		// check for a valid Value object
-<<<<<<< HEAD
-		if (is_a($value, 'Kirby\Cache\Value') === false) {
-=======
 		if (is_a($value, Value::class) === false) {
->>>>>>> 334c2c73
 			return false;
 		}
 
@@ -161,11 +153,7 @@
 		$value = $this->retrieve($key);
 
 		// check for a valid Value object
-<<<<<<< HEAD
-		if (is_a($value, 'Kirby\Cache\Value') === false) {
-=======
 		if (is_a($value, Value::class) === false) {
->>>>>>> 334c2c73
 			return false;
 		}
 
