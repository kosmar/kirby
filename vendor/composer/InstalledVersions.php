--- conflicted
+++ resolved
@@ -14,8 +14,6 @@
 
 use Composer\Autoload\ClassLoader;
 use Composer\Semver\VersionParser;
-
-
 
 
 
@@ -27,13 +25,8 @@
 private static $installed = array (
   'root' => 
   array (
-<<<<<<< HEAD
     'pretty_version' => '3.6.0-alpha.1',
     'version' => '3.6.0.0-alpha1',
-=======
-    'pretty_version' => '3.5.7',
-    'version' => '3.5.7.0',
->>>>>>> 33953892
     'aliases' => 
     array (
     ),
@@ -62,13 +55,8 @@
     ),
     'getkirby/cms' => 
     array (
-<<<<<<< HEAD
       'pretty_version' => '3.6.0-alpha.1',
       'version' => '3.6.0.0-alpha1',
-=======
-      'pretty_version' => '3.5.7',
-      'version' => '3.5.7.0',
->>>>>>> 33953892
       'aliases' => 
       array (
       ),
@@ -196,6 +184,7 @@
 $packages[] = array_keys($installed['versions']);
 }
 
+
 if (1 === \count($packages)) {
 return $packages[0];
 }
@@ -387,7 +376,6 @@
 self::$installed = $data;
 self::$installedByVendor = array();
 }
-
 
 
 
