--- conflicted
+++ resolved
@@ -11,14 +11,6 @@
   a {
     text-decoration: none;
   }
-<<<<<<< HEAD
-
-.Whoops.container {
-    position: relative;
-    z-index: 9999999999;
-}
-=======
->>>>>>> fa549aae
 
 .panel {
     overflow-y: scroll;
@@ -422,15 +414,12 @@
   display: none;
 }
 
-.rightButton {
+#copy-button {
   cursor: pointer;
   border: 0;
-<<<<<<< HEAD
-=======
 }
 
 .clipboard {
->>>>>>> fa549aae
   opacity: .8;
   background: none;
 
@@ -442,11 +431,7 @@
   outline: none !important;
 }
 
-<<<<<<< HEAD
-  .rightButton:hover {
-=======
   .clipboard:hover {
->>>>>>> fa549aae
     box-shadow: inset 0 0 0 2px rgba(255, 255, 255, 0.3);
     color: rgba(255, 255, 255, 0.3);
   }
