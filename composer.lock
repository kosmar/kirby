{
    "_readme": [
        "This file locks the dependencies of your project to a known state",
        "Read more about it at https://getcomposer.org/doc/01-basic-usage.md#installing-dependencies",
        "This file is @generated automatically"
    ],
<<<<<<< HEAD
    "content-hash": "fa445cd73507b91439967e4723b2a7c1",
=======
    "content-hash": "538cd92719a152cbecaaaec5cde21f03",
>>>>>>> 500389eb
    "packages": [
        {
            "name": "claviska/simpleimage",
            "version": "3.6.5",
            "source": {
                "type": "git",
                "url": "https://github.com/claviska/SimpleImage.git",
                "reference": "00f90662686696b9b7157dbb176183aabe89700f"
            },
            "dist": {
                "type": "zip",
                "url": "https://api.github.com/repos/claviska/SimpleImage/zipball/00f90662686696b9b7157dbb176183aabe89700f",
                "reference": "00f90662686696b9b7157dbb176183aabe89700f",
                "shasum": ""
            },
            "require": {
                "ext-gd": "*",
                "league/color-extractor": "0.3.*",
                "php": ">=5.6.0"
            },
            "type": "library",
            "autoload": {
                "psr-0": {
                    "claviska": "src/"
                }
            },
            "notification-url": "https://packagist.org/downloads/",
            "license": [
                "MIT"
            ],
            "authors": [
                {
                    "name": "Cory LaViska",
                    "homepage": "http://www.abeautifulsite.net/",
                    "role": "Developer"
                }
            ],
            "description": "A PHP class that makes working with images as simple as possible.",
            "support": {
                "issues": "https://github.com/claviska/SimpleImage/issues",
                "source": "https://github.com/claviska/SimpleImage/tree/3.6.5"
            },
            "funding": [
                {
                    "url": "https://github.com/claviska",
                    "type": "github"
                }
            ],
            "time": "2021-12-01T12:42:55+00:00"
        },
        {
            "name": "filp/whoops",
            "version": "2.14.5",
            "source": {
                "type": "git",
                "url": "https://github.com/filp/whoops.git",
                "reference": "a63e5e8f26ebbebf8ed3c5c691637325512eb0dc"
            },
            "dist": {
                "type": "zip",
                "url": "https://api.github.com/repos/filp/whoops/zipball/a63e5e8f26ebbebf8ed3c5c691637325512eb0dc",
                "reference": "a63e5e8f26ebbebf8ed3c5c691637325512eb0dc",
                "shasum": ""
            },
            "require": {
                "php": "^5.5.9 || ^7.0 || ^8.0",
                "psr/log": "^1.0.1 || ^2.0 || ^3.0"
            },
            "require-dev": {
                "mockery/mockery": "^0.9 || ^1.0",
                "phpunit/phpunit": "^4.8.36 || ^5.7.27 || ^6.5.14 || ^7.5.20 || ^8.5.8 || ^9.3.3",
                "symfony/var-dumper": "^2.6 || ^3.0 || ^4.0 || ^5.0"
            },
            "suggest": {
                "symfony/var-dumper": "Pretty print complex values better with var-dumper available",
                "whoops/soap": "Formats errors as SOAP responses"
            },
            "type": "library",
            "extra": {
                "branch-alias": {
                    "dev-master": "2.7-dev"
                }
            },
            "autoload": {
                "psr-4": {
                    "Whoops\\": "src/Whoops/"
                }
            },
            "notification-url": "https://packagist.org/downloads/",
            "license": [
                "MIT"
            ],
            "authors": [
                {
                    "name": "Filipe Dobreira",
                    "homepage": "https://github.com/filp",
                    "role": "Developer"
                }
            ],
            "description": "php error handling for cool kids",
            "homepage": "https://filp.github.io/whoops/",
            "keywords": [
                "error",
                "exception",
                "handling",
                "library",
                "throwable",
                "whoops"
            ],
            "support": {
                "issues": "https://github.com/filp/whoops/issues",
                "source": "https://github.com/filp/whoops/tree/2.14.5"
            },
            "funding": [
                {
                    "url": "https://github.com/denis-sokolov",
                    "type": "github"
                }
            ],
            "time": "2022-01-07T12:00:00+00:00"
        },
        {
            "name": "getkirby/composer-installer",
            "version": "1.2.1",
            "source": {
                "type": "git",
                "url": "https://github.com/getkirby/composer-installer.git",
                "reference": "c98ece30bfba45be7ce457e1102d1b169d922f3d"
            },
            "dist": {
                "type": "zip",
                "url": "https://api.github.com/repos/getkirby/composer-installer/zipball/c98ece30bfba45be7ce457e1102d1b169d922f3d",
                "reference": "c98ece30bfba45be7ce457e1102d1b169d922f3d",
                "shasum": ""
            },
            "require": {
                "composer-plugin-api": "^1.0 || ^2.0"
            },
            "require-dev": {
                "composer/composer": "^1.8 || ^2.0"
            },
            "type": "composer-plugin",
            "extra": {
                "class": "Kirby\\ComposerInstaller\\Plugin"
            },
            "autoload": {
                "psr-4": {
                    "Kirby\\": "src/"
                }
            },
            "notification-url": "https://packagist.org/downloads/",
            "license": [
                "MIT"
            ],
            "description": "Kirby's custom Composer installer for the Kirby CMS and for Kirby plugins",
            "homepage": "https://getkirby.com",
            "support": {
                "issues": "https://github.com/getkirby/composer-installer/issues",
                "source": "https://github.com/getkirby/composer-installer/tree/1.2.1"
            },
            "funding": [
                {
                    "url": "https://getkirby.com/buy",
                    "type": "custom"
                }
            ],
            "time": "2020-12-28T12:54:39+00:00"
        },
        {
            "name": "laminas/laminas-escaper",
            "version": "2.10.0",
            "source": {
                "type": "git",
                "url": "https://github.com/laminas/laminas-escaper.git",
                "reference": "58af67282db37d24e584a837a94ee55b9c7552be"
            },
            "dist": {
                "type": "zip",
                "url": "https://api.github.com/repos/laminas/laminas-escaper/zipball/58af67282db37d24e584a837a94ee55b9c7552be",
                "reference": "58af67282db37d24e584a837a94ee55b9c7552be",
                "shasum": ""
            },
            "require": {
                "ext-ctype": "*",
                "ext-mbstring": "*",
                "php": "^7.4 || ~8.0.0 || ~8.1.0"
            },
            "conflict": {
                "zendframework/zend-escaper": "*"
            },
            "require-dev": {
                "infection/infection": "^0.26.6",
                "laminas/laminas-coding-standard": "~2.3.0",
                "maglnet/composer-require-checker": "^3.8.0",
                "phpunit/phpunit": "^9.5.18",
                "psalm/plugin-phpunit": "^0.16.1",
                "vimeo/psalm": "^4.22.0"
            },
            "type": "library",
            "autoload": {
                "psr-4": {
                    "Laminas\\Escaper\\": "src/"
                }
            },
            "notification-url": "https://packagist.org/downloads/",
            "license": [
                "BSD-3-Clause"
            ],
            "description": "Securely and safely escape HTML, HTML attributes, JavaScript, CSS, and URLs",
            "homepage": "https://laminas.dev",
            "keywords": [
                "escaper",
                "laminas"
            ],
            "support": {
                "chat": "https://laminas.dev/chat",
                "docs": "https://docs.laminas.dev/laminas-escaper/",
                "forum": "https://discourse.laminas.dev",
                "issues": "https://github.com/laminas/laminas-escaper/issues",
                "rss": "https://github.com/laminas/laminas-escaper/releases.atom",
                "source": "https://github.com/laminas/laminas-escaper"
            },
            "funding": [
                {
                    "url": "https://funding.communitybridge.org/projects/laminas-project",
                    "type": "community_bridge"
                }
            ],
            "time": "2022-03-08T20:15:36+00:00"
        },
        {
            "name": "league/color-extractor",
            "version": "0.3.2",
            "source": {
                "type": "git",
                "url": "https://github.com/thephpleague/color-extractor.git",
                "reference": "837086ec60f50c84c611c613963e4ad2e2aec806"
            },
            "dist": {
                "type": "zip",
                "url": "https://api.github.com/repos/thephpleague/color-extractor/zipball/837086ec60f50c84c611c613963e4ad2e2aec806",
                "reference": "837086ec60f50c84c611c613963e4ad2e2aec806",
                "shasum": ""
            },
            "require": {
                "ext-gd": "*",
                "php": ">=5.4.0"
            },
            "replace": {
                "matthecat/colorextractor": "*"
            },
            "require-dev": {
                "friendsofphp/php-cs-fixer": "~2",
                "phpunit/phpunit": "~5"
            },
            "type": "library",
            "autoload": {
                "psr-4": {
                    "": "src"
                }
            },
            "notification-url": "https://packagist.org/downloads/",
            "license": [
                "MIT"
            ],
            "authors": [
                {
                    "name": "Mathieu Lechat",
                    "email": "math.lechat@gmail.com",
                    "homepage": "http://matthecat.com",
                    "role": "Developer"
                }
            ],
            "description": "Extract colors from an image as a human would do.",
            "homepage": "https://github.com/thephpleague/color-extractor",
            "keywords": [
                "color",
                "extract",
                "human",
                "image",
                "palette"
            ],
            "support": {
                "issues": "https://github.com/thephpleague/color-extractor/issues",
                "source": "https://github.com/thephpleague/color-extractor/tree/master"
            },
            "time": "2016-12-15T09:30:02+00:00"
        },
        {
            "name": "michelf/php-smartypants",
            "version": "1.8.1",
            "source": {
                "type": "git",
                "url": "https://github.com/michelf/php-smartypants.git",
                "reference": "47d17c90a4dfd0ccf1f87e25c65e6c8012415aad"
            },
            "dist": {
                "type": "zip",
                "url": "https://api.github.com/repos/michelf/php-smartypants/zipball/47d17c90a4dfd0ccf1f87e25c65e6c8012415aad",
                "reference": "47d17c90a4dfd0ccf1f87e25c65e6c8012415aad",
                "shasum": ""
            },
            "require": {
                "php": ">=5.3.0"
            },
            "type": "library",
            "autoload": {
                "psr-0": {
                    "Michelf": ""
                }
            },
            "notification-url": "https://packagist.org/downloads/",
            "license": [
                "BSD-3-Clause"
            ],
            "authors": [
                {
                    "name": "Michel Fortin",
                    "email": "michel.fortin@michelf.ca",
                    "homepage": "https://michelf.ca/",
                    "role": "Developer"
                },
                {
                    "name": "John Gruber",
                    "homepage": "https://daringfireball.net/"
                }
            ],
            "description": "PHP SmartyPants",
            "homepage": "https://michelf.ca/projects/php-smartypants/",
            "keywords": [
                "dashes",
                "quotes",
                "spaces",
                "typographer",
                "typography"
            ],
            "support": {
                "issues": "https://github.com/michelf/php-smartypants/issues",
                "source": "https://github.com/michelf/php-smartypants/tree/1.8.1"
            },
            "time": "2016-12-13T01:01:17+00:00"
        },
        {
            "name": "phpmailer/phpmailer",
            "version": "v6.6.3",
            "source": {
                "type": "git",
                "url": "https://github.com/PHPMailer/PHPMailer.git",
                "reference": "9400f305a898f194caff5521f64e5dfa926626f3"
            },
            "dist": {
                "type": "zip",
                "url": "https://api.github.com/repos/PHPMailer/PHPMailer/zipball/9400f305a898f194caff5521f64e5dfa926626f3",
                "reference": "9400f305a898f194caff5521f64e5dfa926626f3",
                "shasum": ""
            },
            "require": {
                "ext-ctype": "*",
                "ext-filter": "*",
                "ext-hash": "*",
                "php": ">=5.5.0"
            },
            "require-dev": {
                "dealerdirect/phpcodesniffer-composer-installer": "^0.7.0",
                "doctrine/annotations": "^1.2",
                "php-parallel-lint/php-console-highlighter": "^1.0.0",
                "php-parallel-lint/php-parallel-lint": "^1.3.2",
                "phpcompatibility/php-compatibility": "^9.3.5",
                "roave/security-advisories": "dev-latest",
                "squizlabs/php_codesniffer": "^3.6.2",
                "yoast/phpunit-polyfills": "^1.0.0"
            },
            "suggest": {
                "ext-mbstring": "Needed to send email in multibyte encoding charset or decode encoded addresses",
                "hayageek/oauth2-yahoo": "Needed for Yahoo XOAUTH2 authentication",
                "league/oauth2-google": "Needed for Google XOAUTH2 authentication",
                "psr/log": "For optional PSR-3 debug logging",
                "stevenmaguire/oauth2-microsoft": "Needed for Microsoft XOAUTH2 authentication",
                "symfony/polyfill-mbstring": "To support UTF-8 if the Mbstring PHP extension is not enabled (^1.2)"
            },
            "type": "library",
            "autoload": {
                "psr-4": {
                    "PHPMailer\\PHPMailer\\": "src/"
                }
            },
            "notification-url": "https://packagist.org/downloads/",
            "license": [
                "LGPL-2.1-only"
            ],
            "authors": [
                {
                    "name": "Marcus Bointon",
                    "email": "phpmailer@synchromedia.co.uk"
                },
                {
                    "name": "Jim Jagielski",
                    "email": "jimjag@gmail.com"
                },
                {
                    "name": "Andy Prevost",
                    "email": "codeworxtech@users.sourceforge.net"
                },
                {
                    "name": "Brent R. Matzelle"
                }
            ],
            "description": "PHPMailer is a full-featured email creation and transfer class for PHP",
            "support": {
                "issues": "https://github.com/PHPMailer/PHPMailer/issues",
                "source": "https://github.com/PHPMailer/PHPMailer/tree/v6.6.3"
            },
            "funding": [
                {
                    "url": "https://github.com/Synchro",
                    "type": "github"
                }
            ],
            "time": "2022-06-20T09:21:02+00:00"
        },
        {
            "name": "psr/log",
            "version": "3.0.0",
            "source": {
                "type": "git",
                "url": "https://github.com/php-fig/log.git",
                "reference": "fe5ea303b0887d5caefd3d431c3e61ad47037001"
            },
            "dist": {
                "type": "zip",
                "url": "https://api.github.com/repos/php-fig/log/zipball/fe5ea303b0887d5caefd3d431c3e61ad47037001",
                "reference": "fe5ea303b0887d5caefd3d431c3e61ad47037001",
                "shasum": ""
            },
            "require": {
                "php": ">=8.0.0"
            },
            "type": "library",
            "extra": {
                "branch-alias": {
                    "dev-master": "3.x-dev"
                }
            },
            "autoload": {
                "psr-4": {
                    "Psr\\Log\\": "src"
                }
            },
            "notification-url": "https://packagist.org/downloads/",
            "license": [
                "MIT"
            ],
            "authors": [
                {
                    "name": "PHP-FIG",
                    "homepage": "https://www.php-fig.org/"
                }
            ],
            "description": "Common interface for logging libraries",
            "homepage": "https://github.com/php-fig/log",
            "keywords": [
                "log",
                "psr",
                "psr-3"
            ],
            "support": {
                "source": "https://github.com/php-fig/log/tree/3.0.0"
            },
            "time": "2021-07-14T16:46:02+00:00"
        },
        {
            "name": "symfony/polyfill-intl-idn",
            "version": "v1.26.0",
            "source": {
                "type": "git",
                "url": "https://github.com/symfony/polyfill-intl-idn.git",
                "reference": "59a8d271f00dd0e4c2e518104cc7963f655a1aa8"
            },
            "dist": {
                "type": "zip",
                "url": "https://api.github.com/repos/symfony/polyfill-intl-idn/zipball/59a8d271f00dd0e4c2e518104cc7963f655a1aa8",
                "reference": "59a8d271f00dd0e4c2e518104cc7963f655a1aa8",
                "shasum": ""
            },
            "require": {
                "php": ">=7.1",
                "symfony/polyfill-intl-normalizer": "^1.10",
                "symfony/polyfill-php72": "^1.10"
            },
            "suggest": {
                "ext-intl": "For best performance"
            },
            "type": "library",
            "extra": {
                "branch-alias": {
                    "dev-main": "1.26-dev"
                },
                "thanks": {
                    "name": "symfony/polyfill",
                    "url": "https://github.com/symfony/polyfill"
                }
            },
            "autoload": {
                "files": [
                    "bootstrap.php"
                ],
                "psr-4": {
                    "Symfony\\Polyfill\\Intl\\Idn\\": ""
                }
            },
            "notification-url": "https://packagist.org/downloads/",
            "license": [
                "MIT"
            ],
            "authors": [
                {
                    "name": "Laurent Bassin",
                    "email": "laurent@bassin.info"
                },
                {
                    "name": "Trevor Rowbotham",
                    "email": "trevor.rowbotham@pm.me"
                },
                {
                    "name": "Symfony Community",
                    "homepage": "https://symfony.com/contributors"
                }
            ],
            "description": "Symfony polyfill for intl's idn_to_ascii and idn_to_utf8 functions",
            "homepage": "https://symfony.com",
            "keywords": [
                "compatibility",
                "idn",
                "intl",
                "polyfill",
                "portable",
                "shim"
            ],
            "support": {
                "source": "https://github.com/symfony/polyfill-intl-idn/tree/v1.26.0"
            },
            "funding": [
                {
                    "url": "https://symfony.com/sponsor",
                    "type": "custom"
                },
                {
                    "url": "https://github.com/fabpot",
                    "type": "github"
                },
                {
                    "url": "https://tidelift.com/funding/github/packagist/symfony/symfony",
                    "type": "tidelift"
                }
            ],
            "time": "2022-05-24T11:49:31+00:00"
        },
        {
            "name": "symfony/polyfill-intl-normalizer",
            "version": "v1.26.0",
            "source": {
                "type": "git",
                "url": "https://github.com/symfony/polyfill-intl-normalizer.git",
                "reference": "219aa369ceff116e673852dce47c3a41794c14bd"
            },
            "dist": {
                "type": "zip",
                "url": "https://api.github.com/repos/symfony/polyfill-intl-normalizer/zipball/219aa369ceff116e673852dce47c3a41794c14bd",
                "reference": "219aa369ceff116e673852dce47c3a41794c14bd",
                "shasum": ""
            },
            "require": {
                "php": ">=7.1"
            },
            "suggest": {
                "ext-intl": "For best performance"
            },
            "type": "library",
            "extra": {
                "branch-alias": {
                    "dev-main": "1.26-dev"
                },
                "thanks": {
                    "name": "symfony/polyfill",
                    "url": "https://github.com/symfony/polyfill"
                }
            },
            "autoload": {
                "files": [
                    "bootstrap.php"
                ],
                "psr-4": {
                    "Symfony\\Polyfill\\Intl\\Normalizer\\": ""
                },
                "classmap": [
                    "Resources/stubs"
                ]
            },
            "notification-url": "https://packagist.org/downloads/",
            "license": [
                "MIT"
            ],
            "authors": [
                {
                    "name": "Nicolas Grekas",
                    "email": "p@tchwork.com"
                },
                {
                    "name": "Symfony Community",
                    "homepage": "https://symfony.com/contributors"
                }
            ],
            "description": "Symfony polyfill for intl's Normalizer class and related functions",
            "homepage": "https://symfony.com",
            "keywords": [
                "compatibility",
                "intl",
                "normalizer",
                "polyfill",
                "portable",
                "shim"
            ],
            "support": {
                "source": "https://github.com/symfony/polyfill-intl-normalizer/tree/v1.26.0"
            },
            "funding": [
                {
                    "url": "https://symfony.com/sponsor",
                    "type": "custom"
                },
                {
                    "url": "https://github.com/fabpot",
                    "type": "github"
                },
                {
                    "url": "https://tidelift.com/funding/github/packagist/symfony/symfony",
                    "type": "tidelift"
                }
            ],
            "time": "2022-05-24T11:49:31+00:00"
        },
        {
            "name": "symfony/polyfill-mbstring",
            "version": "v1.26.0",
            "source": {
                "type": "git",
                "url": "https://github.com/symfony/polyfill-mbstring.git",
                "reference": "9344f9cb97f3b19424af1a21a3b0e75b0a7d8d7e"
            },
            "dist": {
                "type": "zip",
                "url": "https://api.github.com/repos/symfony/polyfill-mbstring/zipball/9344f9cb97f3b19424af1a21a3b0e75b0a7d8d7e",
                "reference": "9344f9cb97f3b19424af1a21a3b0e75b0a7d8d7e",
                "shasum": ""
            },
            "require": {
                "php": ">=7.1"
            },
            "provide": {
                "ext-mbstring": "*"
            },
            "suggest": {
                "ext-mbstring": "For best performance"
            },
            "type": "library",
            "extra": {
                "branch-alias": {
                    "dev-main": "1.26-dev"
                },
                "thanks": {
                    "name": "symfony/polyfill",
                    "url": "https://github.com/symfony/polyfill"
                }
            },
            "autoload": {
                "files": [
                    "bootstrap.php"
                ],
                "psr-4": {
                    "Symfony\\Polyfill\\Mbstring\\": ""
                }
            },
            "notification-url": "https://packagist.org/downloads/",
            "license": [
                "MIT"
            ],
            "authors": [
                {
                    "name": "Nicolas Grekas",
                    "email": "p@tchwork.com"
                },
                {
                    "name": "Symfony Community",
                    "homepage": "https://symfony.com/contributors"
                }
            ],
            "description": "Symfony polyfill for the Mbstring extension",
            "homepage": "https://symfony.com",
            "keywords": [
                "compatibility",
                "mbstring",
                "polyfill",
                "portable",
                "shim"
            ],
            "support": {
                "source": "https://github.com/symfony/polyfill-mbstring/tree/v1.26.0"
            },
            "funding": [
                {
                    "url": "https://symfony.com/sponsor",
                    "type": "custom"
                },
                {
                    "url": "https://github.com/fabpot",
                    "type": "github"
                },
                {
                    "url": "https://tidelift.com/funding/github/packagist/symfony/symfony",
                    "type": "tidelift"
                }
            ],
            "time": "2022-05-24T11:49:31+00:00"
        }
    ],
    "packages-dev": [],
    "aliases": [],
    "minimum-stability": "stable",
    "stability-flags": [],
    "prefer-stable": false,
    "prefer-lowest": false,
    "platform": {
        "php": ">=8.0.0 <8.2.0",
        "ext-simplexml": "*",
        "ext-ctype": "*",
        "ext-curl": "*",
        "ext-dom": "*",
        "ext-filter": "*",
        "ext-hash": "*",
        "ext-iconv": "*",
        "ext-json": "*",
        "ext-libxml": "*",
        "ext-mbstring": "*",
        "ext-openssl": "*"
    },
    "platform-dev": [],
    "platform-overrides": {
        "php": "8.0.0"
    },
    "plugin-api-version": "2.2.0"
}<|MERGE_RESOLUTION|>--- conflicted
+++ resolved
@@ -4,11 +4,7 @@
         "Read more about it at https://getcomposer.org/doc/01-basic-usage.md#installing-dependencies",
         "This file is @generated automatically"
     ],
-<<<<<<< HEAD
-    "content-hash": "fa445cd73507b91439967e4723b2a7c1",
-=======
-    "content-hash": "538cd92719a152cbecaaaec5cde21f03",
->>>>>>> 500389eb
+    "content-hash": "f77cd8461e4837d414a7a81137d961b0",
     "packages": [
         {
             "name": "claviska/simpleimage",
