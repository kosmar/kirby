<template>
	<component
		:is="component"
		ref="dialog"
<<<<<<< HEAD
		:visible="true"
		v-bind="{
			path,
			referrer,
			...props
		}"
=======
		v-bind="props"
		:disabled="isProcessing"
		:visible="true"
>>>>>>> b65d096b
		@cancel="onCancel"
		@submit="onSubmit"
	/>
</template>

<script>
export default {
	props: {
		code: Number,
		component: String,
		path: String,
		props: Object,
		referrer: String
	},
	data() {
		return {
			isProcessing: false
		};
	},
	methods: {
		close() {
			this.$refs.dialog.close();
		},
		onCancel() {
			if (typeof this.$store.state.dialog.cancel === "function") {
				this.$store.state.dialog.cancel({ dialog: this });
			}
		},
		async onSubmit(value) {
			// do not handle a new request while a request is in progress
			if (this.isProcessing === true) {
				return false;
			}

			let dialog = null;
			this.isProcessing = true;

			try {
				if (typeof this.$store.state.dialog.submit === "function") {
					dialog = await this.$store.state.dialog.submit({
						dialog: this,
						value
					});
				} else if (this.path) {
					dialog = await this.$request(this.path, {
						body: value,
						method: "POST",
						type: "$dialog",
						headers: {
							"X-Fiber-Referrer": this.referrer
						}
					});
				} else {
					throw "The dialog needs a submit action or a dialog route path to be submitted";
				}

				// json parsing failed and
				// the fatal dialog is taking over
				if (dialog === false) {
					return false;
				}

				// everything went fine. We can close the dialog,
				// show the smiley in the topbar, fire events that
				// might have been defined in the response
				this.$refs.dialog.success(dialog);

				// dispatch store actions that might have been defined in the response
				if (dialog.dispatch) {
					Object.keys(dialog.dispatch).forEach((event) => {
						const payload = dialog.dispatch[event];
						this.$store.dispatch(
							event,
							Array.isArray(payload) === true ? [...payload] : payload
						);
					});
				}

				// redirect or reload
				if (dialog.redirect) {
					this.$go(dialog.redirect);
				} else {
					this.$reload(dialog.reload || {});
				}
			} catch (e) {
				this.$refs.dialog.error(e);
			} finally {
				this.isProcessing = false;
			}
		}
	}
};
</script><|MERGE_RESOLUTION|>--- conflicted
+++ resolved
@@ -2,18 +2,13 @@
 	<component
 		:is="component"
 		ref="dialog"
-<<<<<<< HEAD
-		:visible="true"
 		v-bind="{
 			path,
 			referrer,
 			...props
 		}"
-=======
-		v-bind="props"
+		:visible="true"
 		:disabled="isProcessing"
-		:visible="true"
->>>>>>> b65d096b
 		@cancel="onCancel"
 		@submit="onSubmit"
 	/>
