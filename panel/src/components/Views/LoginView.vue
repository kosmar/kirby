--- conflicted
+++ resolved
@@ -50,8 +50,6 @@
 
 			return "k-login-view";
 		}
-<<<<<<< HEAD
-=======
 	},
 	created() {
 		this.$store.dispatch("content/clear");
@@ -72,7 +70,6 @@
 
 			this.issue = error.message;
 		}
->>>>>>> b65d096b
 	}
 };
 </script>
