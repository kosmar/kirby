--- conflicted
+++ resolved
@@ -65,27 +65,6 @@
 	methods: {
 		exists(type) {
 			return this.$helper.isComponent(`k-${type}-section`);
-<<<<<<< HEAD
-		},
-		meetsCondition(section) {
-			if (!section.when) {
-				return true;
-			}
-
-			let result = true;
-
-			Object.keys(section.when).forEach((key) => {
-				const value = this.model.content[key.toLowerCase()];
-				const condition = section.when[key];
-
-				if (value !== condition) {
-					result = false;
-				}
-			});
-
-			return result;
-=======
->>>>>>> b65d096b
 		}
 	}
 };
